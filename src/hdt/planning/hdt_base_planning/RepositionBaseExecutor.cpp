#include "RepositionBaseExecutor.h"
// #include <hdt/common/utils/RunUponDestruction.h>
#include <hdt/common/stringifier/stringifier.h>


// TODO: remove the followings when actionlib works with /map
///////////////////////////////////////////////////////////
#include <nav_msgs/OccupancyGrid.h>
#include <geometry_msgs/PoseStamped.h>

nav_msgs::OccupancyGrid::ConstPtr map_;
geometry_msgs::PoseStamped::ConstPtr rob0_;
int bMapReceived_ = 0;			// 0: ready to receive, 1: received, -1: blocked (in processing)
int bRobPoseReceived_ = 0;

void subMapCallback(const nav_msgs::OccupancyGrid::ConstPtr& msg)
{
	if (bMapReceived_!=-1)
	{
		map_ = msg;
		bMapReceived_ = 1;
// 		printf("map received!\n");
// 		std::cerr << msg->header << std::endl;
// 		std::cerr << msg->info << std::endl;
	}
}

void subRobPoseCallback(const geometry_msgs::PoseStamped::ConstPtr& msg)
{
	if (bRobPoseReceived_!=-1)
	{
		rob0_ = msg;
		bRobPoseReceived_ = 1;
// 		printf("robot pose received!\n");
// 		std::cerr << msg->header << std::endl;
	}
}
///////////////////////////////////////////////////////////




namespace RepositionBaseExecutionStatus
{
	std::string to_string(Status status)
	{
		switch (status) {
			case IDLE:
				return "Idle";
			case FAULT:
				return "Fault";
			case COMPUTING_REPOSITION_BASE:
				return "ComputingRepositionBase";
			default:
				return "Invalid";
		}
	}
}

RepositionBaseExecutor::RepositionBaseExecutor() :
nh_(),
action_name_("reposition_base_command"),
as_(),
bComputedRobPose_(false),
current_goal_(),
status_(RepositionBaseExecutionStatus::INVALID),
last_status_(RepositionBaseExecutionStatus::INVALID)
{
}

bool RepositionBaseExecutor::initialize()
{
	// action server initialization
	std::string action_name_ = "reposition_base_command";
	as_.reset(new RepositionBaseCommandActionServer(action_name_, false));
	if (!as_) {
		ROS_ERROR("Failed to instantiate Reposition Base Command Action Server");
		return false;
	}

	as_->registerGoalCallback(boost::bind(&RepositionBaseExecutor::goal_callback,this));
	as_->registerPreemptCallback(boost::bind(&RepositionBaseExecutor::preempt_callback,this));

	ROS_INFO("Starting action server '%s'...", action_name_.c_str());
	as_->start();
	ROS_INFO("Action server started");


<<<<<<< HEAD
// 	// visualization marker for gastank
// 	ros::Publisher vis_pub = nh.advertise<visualization_msgs::Marker>( "hdt_base_planning_node/visualization_marker", 1 );
//
// 	visualization_msgs::Marker marker;
// 	// 	marker.header.frame_id = "/base_link";
// 	marker.header.frame_id = "/camera_link";
// 	marker.header.stamp = ros::Time::now();
// 	marker.ns = "hdt_base_planning_node";
// 	marker.id = 0;
// 	marker.type = visualization_msgs::Marker::MESH_RESOURCE;
// 	marker.action = visualization_msgs::Marker::ADD;
// 	marker.pose.position.x = objx;
// 	marker.pose.position.y = objy;
// 	marker.pose.position.z = objz;
//
// 	tf::Quaternion q = tf::createQuaternionFromRPY(objR,objP,objY);
// 	marker.pose.orientation.x = q[0];
// 	marker.pose.orientation.y = q[1];
// 	marker.pose.orientation.z = q[2];
// 	marker.pose.orientation.w = q[3];
//
// 	// marker.scale.x = 10;	// gastank_c.dae
// 	// marker.scale.y = 10;
// 	// marker.scale.z = 10;
// 	marker.scale.x = 0.1;	// gastank_c_sparse.dae
// 	marker.scale.y = 0.1;
// 	marker.scale.z = 0.1;
// 	marker.color.a = 1.0;
// 	marker.color.r = 0.0;
// 	marker.color.g = 1.0;
// 	marker.color.b = 0.0;
// 	marker.lifetime = ros::Duration();
//
// 	//only if using a MESH_RESOURCE marker type:
// 	// 	marker.mesh_resource = "package://hdt_base_planning/meshes/gastank_c_sparse.dae";
// 	marker.mesh_resource = "package://hdt/resource/meshes/gastank/gastank_c.dae";
//
//
// 	// to give some time to publish markers
// 	int cntPub = 0;
// 	ros::Rate r(10);
// 	// 	while(ros::ok())
// 	while(cntPub < 5)
// 	{
// 		vis_pub.publish( marker );
//
// 		ros::spinOnce();
// 		r.sleep();
// 		cntPub++;
// 	}


=======
>>>>>>> 8c9ae76c
	// hdt robot initialization for inverse kinematics check
	std::string group_name_;
	std::string kinematics_frame_;
	std::string planning_frame_;
	std::string planning_link_;
	std::string chain_tip_link_;
	std::string urdf_;
	boost::shared_ptr<urdf::ModelInterface> urdf_model_;

	if (!nh_.hasParam("robot_description")) {
		ROS_ERROR("Missing parameter \"robot_description\"");
		return false;
	}

	nh_.getParam("robot_description", urdf_);

	urdf_model_ = urdf::parseURDF(urdf_);
	if (!urdf_model_) {
		ROS_ERROR("Failed to parse URDF");
		return false;
	}

	boost::shared_ptr<const urdf::Joint> first_joint = urdf_model_->getJoint("arm_1_shoulder_twist");
	if (!first_joint) {
		ROS_ERROR("Failed to find joint 'arm_1_shoulder_twist'");
		return false;
	}

	group_name_ = "hdt_arm";

	kinematics_frame_ = first_joint->parent_link_name;
	planning_frame_ = first_joint->parent_link_name;

	planning_link_ = "arm_7_gripper_lift_link";
	chain_tip_link_ = "arm_7_gripper_lift_link";

// 	hdt::HDTRobotModel* hdt_robot_model = new hdt::HDTRobotModel;
	hdt_robot_model_ = new hdt::HDTRobotModel;
	if (!hdt_robot_model_ || !hdt_robot_model_->init(urdf_)) {
		ROS_ERROR("Failed to initialize HDT Robot Model");
		return false;
	}


<<<<<<< HEAD
// 	// COMPUTE ROBOT POSE HERE
// 	double robx0=0, roby0=0, robz0=-0.65, robY0=0, robP0=0, robR0=0;						// initial robot pose	// z-offset for /camera_link frame
// 	double robxf=robx0, robyf=roby0, robzf=robz0, robYf=robY0, robPf=robP0, robRf=robR0;	// final (computed) robot pose
// 	computeRobPose(objx,objy,objY, robx0,roby0,robY0, robxf,robyf,robYf, hdt_robot_model);


// 	// VISUALIZE THE ROBOT
// 	std::stringstream str;
// 	str << "rosrun hdt hdt_base_planning_shell.sh " <<  robxf << " " << robyf << " " << robzf << " " << robYf << " " << robPf << " " << robRf;
// 	if (system(str.str().c_str())!=-1)
// 	{
// 		ROS_INFO("Robot Pose Established!\n");
// 	}
=======
// TODO: remove the followings when actionlib works with /map
	subMap_ = nh_.subscribe("/local_costmap/costmap/costmap",1,subMapCallback);   // TODO: frame_id: /abs_nwu (but identical to /abs_ned)
	subRobPose_ = nh_.subscribe("/rrnav/absPose",1,subRobPoseCallback);           // TODO: frame_id: /abs_ned
>>>>>>> 8c9ae76c

}


int RepositionBaseExecutor::run()
{
	if (!initialize()) {
		return FAILED_TO_INITIALIZE;
	}

	status_ = RepositionBaseExecutionStatus::IDLE;

	ros::Rate loop_rate(1);
	while (ros::ok()) {
// 		RunUponDestruction rod([&](){ loop_rate.sleep(); });
// 		ROS_INFO("Spinning (%s)...", to_string(status_).c_str());

		ros::spinOnce();

		if (status_ != last_status_) {
			ROS_INFO("Reposition Base Executor Transitioning: %s -> %s", to_string(last_status_).c_str(), to_string(status_).c_str());
			last_status_ = status_;
		}

		assert((bool)as_);

		switch (status_) {
			case RepositionBaseExecutionStatus::IDLE:
				{
					if (as_->isActive()) {
						status_ = RepositionBaseExecutionStatus::COMPUTING_REPOSITION_BASE;
					}
				}   break;
			case RepositionBaseExecutionStatus::FAULT:
				{
					if (as_->isActive()) {
						status_ = RepositionBaseExecutionStatus::COMPUTING_REPOSITION_BASE;
					}
				}   break;
			case RepositionBaseExecutionStatus::COMPUTING_REPOSITION_BASE:
				{
					if (!bComputedRobPose_) {
<<<<<<< HEAD

						// COMPUTE ROBOT POSE HERE
						double objx=0, objy=0, objz=0, objY=0, objP=0, objR=0;
						double robx0=0, roby0=0, robz0=-0.65, robY0=0, robP0=0, robR0=0;						// initial robot pose	// z-offset for /camera_link frame
						double robxf=robx0, robyf=roby0, robzf=robz0, robYf=robY0, robPf=robP0, robRf=robR0;	// final (computed) robot pose

						objx = current_goal_->gas_can_in_map.pose.position.x;
						objy = current_goal_->gas_can_in_map.pose.position.y;
						objz = current_goal_->gas_can_in_map.pose.position.z;

						robx0 = current_goal_->base_link_in_map.pose.position.x;
						roby0 = current_goal_->base_link_in_map.pose.position.y;
						robz0 = current_goal_->base_link_in_map.pose.position.z;
						robY0 = 2.0*acos(current_goal_->base_link_in_map.pose.orientation.w);		// assuming that rotation axis is parallel to z-axis
						robP0 = 0.0;
						robR0 = 0.0;

						bool ret = computeRobPose(objx,objy,objY, robx0,roby0,robY0, robxf,robyf,robYf, hdt_robot_model_);
=======
						
						// given object pose (x-axis is aligned to canister hose)
						double objx = current_goal_->gas_can_in_map.pose.position.x;	
						double objy = current_goal_->gas_can_in_map.pose.position.y;	
						double objz = current_goal_->gas_can_in_map.pose.position.z;
						double objY = 2.0*acos(current_goal_->gas_can_in_map.pose.orientation.w)*sign(current_goal_->gas_can_in_map.pose.orientation.z);		// assuming that rotation axis is parallel to z-axis
						double objP0 = 0.0;
						double objR0 = 0.0;
						
						// initial robot pose
						double robx0 = current_goal_->base_link_in_map.pose.position.x;	
						double roby0 = current_goal_->base_link_in_map.pose.position.y;	
						double robz0 = current_goal_->base_link_in_map.pose.position.z;
						double robY0 = 2.0*acos(current_goal_->base_link_in_map.pose.orientation.w)*sign(current_goal_->base_link_in_map.pose.orientation.z);	// assuming that rotation axis is parallel to z-axis
						double robP0 = 0.0;
						double robR0 = 0.0;
						
						// desired robot pose
						double robxf=robx0, robyf=roby0, robzf=robz0, robYf=robY0, robPf=robP0, robRf=robR0;	// final (computed) robot pose
						
						bool ret = computeRobPose(objx,objy,objY, robx0,roby0,robY0, robxf,robyf,robYf, hdt_robot_model_); 
>>>>>>> 8c9ae76c
						if (ret)
						{
							bComputedRobPose_ = true;

// //						hdt_msgs::RepositionBaseCommandFeedback feedback;
// // 						feedback.status = execution_status_to_feedback_status(status_?);
// // 						as_->publishFeedback(feedback);
// 							status_ = RepositionBaseExecutionStatus::COMPLETING_GOAL;

							std::vector<geometry_msgs::PoseStamped> candidate_base_poses;
							geometry_msgs::PoseStamped candidate_base_pose;
							candidate_base_pose.header.frame_id = "/abs_nwu";
							candidate_base_pose.header.seq = 0;
							candidate_base_pose.header.stamp = ros::Time::now();

							candidate_base_pose.pose.position.x = robxf;
							candidate_base_pose.pose.position.y = robyf;
							candidate_base_pose.pose.position.z = robzf;

							tf::Quaternion robqf = tf::createQuaternionFromRPY(robRf,robPf,robYf);
<<<<<<< HEAD
							candidate_base_poses[0].pose.orientation.x = robqf[0];
							candidate_base_poses[0].pose.orientation.y = robqf[1];
							candidate_base_poses[0].pose.orientation.z = robqf[2];
							candidate_base_poses[0].pose.orientation.w = robqf[3];
=======
							candidate_base_pose.pose.orientation.x = robqf[0]; 
							candidate_base_pose.pose.orientation.y = robqf[1]; 
							candidate_base_pose.pose.orientation.z = robqf[2]; 
							candidate_base_pose.pose.orientation.w = robqf[3];
							candidate_base_poses.push_back(candidate_base_pose);
>>>>>>> 8c9ae76c

							hdt_msgs::RepositionBaseCommandResult result;
							result.result = hdt_msgs::RepositionBaseCommandResult::SUCCESS;
							result.candidate_base_poses = candidate_base_poses;
							as_->setSucceeded(result);
							status_ = RepositionBaseExecutionStatus::IDLE;
						}
					}
				}   break;
			case RepositionBaseExecutionStatus::COMPLETING_GOAL:
				{
// 					hdt_msgs::RepositionBaseCommandResult result;
// 					result.result = hdt_msgs::RepositionBaseCommandResult::SUCCESS;
// 					result.candidate_base_poses =
// 					as_->setSucceeded(result);
// 					status_ = RepositionBaseExecutionStatus::IDLE;
				}   break;
			default:
				break;
		}
	}

	nh_.deleteParam("hdt_base_planning_node/objx");
	nh_.deleteParam("hdt_base_planning_node/objy");
	nh_.deleteParam("hdt_base_planning_node/objY");

	return SUCCESS;
}

void RepositionBaseExecutor::goal_callback()
{
	ROS_INFO("Received a new goal");
	current_goal_ = as_->acceptNewGoal();
	ROS_INFO("    Goal ID: %u", current_goal_->id);
	ROS_INFO("    Retry Count: %d", current_goal_->retry_count);
	ROS_INFO("    Gas Can Pose [map]: %s", to_string(current_goal_->gas_can_in_map.pose).c_str());
	ROS_INFO("    Base Link Pose [map]: %s", to_string(current_goal_->base_link_in_map.pose).c_str());
	ROS_INFO("    Occupancy Grid Frame ID: %s", current_goal_->map.header.frame_id.c_str());

	bComputedRobPose_ = false;
}

void RepositionBaseExecutor::preempt_callback()
{
}

uint8_t RepositionBaseExecutor::execution_status_to_feedback_status(RepositionBaseExecutionStatus::Status status)
{
	switch (status) {
		case RepositionBaseExecutionStatus::IDLE:
			return -1;
		case RepositionBaseExecutionStatus::COMPUTING_REPOSITION_BASE:
			return (float) 0.0;	// TODO: feedback of planning time in [s]
		default:
			return -1;
	}
}


double RepositionBaseExecutor::sign(double val)
{
	return (val >=0) ? 1.0 : -1.0;
}

double RepositionBaseExecutor::wrapAngle(double ang)
{
	while(ang >= M_PI)
		ang -= 2*M_PI;
	while(ang < -M_PI)
		ang += 2*M_PI;
	return ang;
}

bool RepositionBaseExecutor::computeRobPose(double objx, double objy, double objY,  double robx0, double roby0, double robY0,  double& robxf, double& robyf, double& robYf, hdt::HDTRobotModel* hdt_robot_model)
{
	// COMPARISON OPTIONS
	// A) flag for pGrasp operation
	bool bCheckGrasp = true;
// 	bool bCheckGrasp = false;

	// B) flag for pObs operation
	bool bCheckObs = true;
// 	bool bCheckObs = false;

	// C) flag for pWork operation
// 	bool bCheckWork = true;
	bool bCheckWork = false;

	// D) arm position offset for computing pObs
// 	double armOffsety = -0.0;
// 	double armOffsety = -0.5;
	double armOffsety = -1.1;	// center of arm (when straightend)
//	double armLength = 1.0;
	double armLength = 1.5;		// workspace radius about the center of arm

	// E) /base_link offset from /top_shelf for final robot pose return
	double baseOffsetx = -0.3;


	// policy for robot pose selection
	// 0) set search space
	// 1) probability of successul grasping
	// 2) distance to obstacles
	// 3) (workspace of hdt arm)
	// 4) multiplication of 1~3)
	// 5) if tied, one with minimum distance from robot
	// 6) conversion for /camera_link frame


	// 0) set search space (r,th,Y)
	// (r,th): polar coordinate with respect to the object with the center fixed at the origin and the nozzle aligned to 0 rad
	// (Y): orientation about z-axis
	int nDist = 6;		// r in [0.5:0.1:1.0] + camera offset 			// TODO: define adequate sample range (frame_id: /top_shelf)
	double distMin = 0.5, distStep = 0.1;
	int nAng = 12;		// th in [0:30:330]
	double angMin = 0.0, angStep = 30.0/180.0*M_PI;
	int nYaw = 9;		// Y in [-20:5:20]
	double yawMin = -20.0/180.0*M_PI, yawStep = 5.0/180.0*M_PI;

	double pTot[nDist][nAng][nYaw], pGrasp[nDist][nAng][nYaw], pObs[nDist][nAng][nYaw], pWork[nDist][nAng][nYaw];
	bool bTotMax[nDist][nAng][nYaw];
	for (int i=0; i<nDist; i++)
		for (int j=0; j<nAng; j++)
			for (int k=0; k<nYaw; k++)
			{
				pTot[i][j][k] = 0.0;
				pGrasp[i][j][k] = 1.0;
				pObs[i][j][k] = 1.0;
				pWork[i][j][k] = 1.0;
				bTotMax[i][j][k] = false;	// used when 1) check candidate validity before IK (process 1~4)
											//			 2) select the one with maximum pTot (process 5~6)
			}

	double robx[nDist][nAng][nYaw], roby[nDist][nAng][nYaw], robY[nDist][nAng][nYaw];	// candidate robot poses
	for (int i=0; i<nDist; i++)
		for (int j=0; j<nAng; j++)
			for (int k=0; k<nYaw; k++)
			{
				robx[i][j][k] = objx + cos(objY + angMin + angStep*j)*(distMin + distStep*i);
				roby[i][j][k] = objy + sin(objY + angMin + angStep*j)*(distMin + distStep*i);
				robY[i][j][k] = objY + (angMin + angStep*j) - M_PI - (yawMin + yawStep*k);		// angular coordinate of x-axis (frontal direction) of the robot with respect to global frame
			}


	// 1) probability of successful grasping
	if (bCheckGrasp)
	{
<<<<<<< HEAD
		// probability of successful object pose recognition (by Hao)
// 		pGrasp[0][0]  = 1.0;	pGrasp[1][0]  = .95;	pGrasp[2][0]  = .95;	pGrasp[3][0]  = 1.0;	pGrasp[4][0]  = .90;
// 		pGrasp[0][1]  = .60;	pGrasp[1][1]  = .70;	pGrasp[2][1]  = .70;	pGrasp[3][1]  = .75;	pGrasp[4][1]  = .50;
// 		pGrasp[0][2]  = .80;	pGrasp[1][2]  = .00;	pGrasp[2][2]  = .00;	pGrasp[3][2]  = .00;	pGrasp[4][2]  = .70;
// 		pGrasp[0][3]  = .00;	pGrasp[1][3]  = 1.0;	pGrasp[2][3]  = 1.0;	pGrasp[3][3]  = 1.0;	pGrasp[4][3]  = .00;
// 		pGrasp[0][4]  = .00;	pGrasp[1][4]  = .95;	pGrasp[2][4]  = .95;	pGrasp[3][4]  = 1.0;	pGrasp[4][4]  = 1.0;
// 		pGrasp[0][5]  = 1.0;	pGrasp[1][5]  = 1.0;	pGrasp[2][5]  = 1.0;	pGrasp[3][5]  = .85;	pGrasp[4][5]  = 1.0;
// 		pGrasp[0][6]  = 1.0;	pGrasp[1][6]  = 1.0;	pGrasp[2][6]  = 1.0;	pGrasp[3][6]  = .95;	pGrasp[4][6]  = 1.0;
// 		pGrasp[0][7]  = 1.0;	pGrasp[1][7]  = .65;	pGrasp[2][7]  = .65;	pGrasp[3][7]  = .60;	pGrasp[4][7]  = .75;
// 		pGrasp[0][8]  = 1.0;	pGrasp[1][8]  = .90;	pGrasp[2][8]  = .90;	pGrasp[3][8]  = .95;	pGrasp[4][8]  = .75;
// 		pGrasp[0][9]  = .00;	pGrasp[1][9]  = .00;	pGrasp[2][9]  = .00;	pGrasp[3][9]  = .00;	pGrasp[4][9]  = .00;
// 		pGrasp[0][10] = .00;	pGrasp[1][10] = .00;	pGrasp[2][10] = .00;	pGrasp[3][10] = .00;	pGrasp[4][10] = .85;
// 		pGrasp[0][11] = 1.0;	pGrasp[1][11] = 1.0;	pGrasp[2][11] = .80;	pGrasp[3][11] = .80;	pGrasp[4][11] = .80;


=======
>>>>>>> 8c9ae76c
		// heuristic probability of successful grasping
		// a) position: the object should be within left-hand side of the robot and 45 deg angle of view
			// exception: exclude poses at close distance, include ones in right-hand side at far distance
		// b) orientation: the object handle should be directed to the right of the robot
			// c) exception: allow more deviation at close distance, reject most of deviations at far distance
<<<<<<< HEAD

// 		int secDist1 = (int)(nDist/3), secDist2 = (int)(nDist*2/3);
// 		int secAngYaw1 = (int)(nDist/3), secAngYaw2 = (int)(nDist*2/3);
// 		double secDist1 = (int)(nDist/3), secDist2 = (int)(nDist*2/3);
// 		double secAngYaw = { (yawMin + (yawStep*(nYaw-1))/3.0 ), };
// 		double secAngYaw = { 0, 30, 60 };
		int secDist[] = { (int)(nDist/3), (int)(nDist*2/3) };	// divide zone by distance (for acceptable object orientation setting)
		double secAngYaw[2];	// accept object orientations between these two values
		double secSide = 0.0;	// divide left and right-hand side	// [rad]
=======
	
		int secDist[] = { (int)(nDist/3), (int)(nDist*2/3) };	// divide zone by distance (for acceptable object orientation setting)
		double secAngYaw[2];					// accept object orientations between these two values 
        double secSide[2] = {0.0, M_PI/4.0};    // divide left and right-hand side  // [rad]
>>>>>>> 8c9ae76c
		for (int i=0; i<nDist; i++)
		{
			// c) set acceptable object orientation range
			if (i < secDist[0])
			{
				secAngYaw[0] = 0.0/180.0*M_PI;
				secAngYaw[1] = 120.0/180.0*M_PI;
			}
			else if (i < secDist[1])
			{
				secAngYaw[0] = 0.0/180.0*M_PI;
				secAngYaw[1] = 90.0/180.0*M_PI;
			}
			else // if (i >= secDist[1])
			{
				secAngYaw[0] = 0.0/180.0*M_PI;
				secAngYaw[1] = 30.0/180.0*M_PI;
			}

			for (int j=0; j<nAng; j++)
			{
				for (int k=0; k<nYaw; k++)
				{
					// a) object position at left-hand side to the robot
					double rob2obj = atan2(objy-roby[i][j][k], objx-robx[i][j][k]);	// angular coordinate of a vector from robot position to object position (not orientation)
					double diffAng = wrapAngle( rob2obj-robY[i][j][k] );
					if ( diffAng >= secSide[0] && diffAng < secSide[1] )    // left-hand side and angle of view
					{
						// b) object handle orientation to the right of the robot
						double diffY = wrapAngle( objY-robY[i][j][k] );
						if ( diffY >= secAngYaw[0] && diffY <= secAngYaw[1] )
						{
							bTotMax[i][j][k] = true;	// using bTotMax instead of pGrasp to explicitly represent candidate validity (before expensive IK test)
						}
					}
				}
			}
		}
	}


	// 2) probability not to collide with obstacles
	// depends on distance to obstacles considering the position offset wrt orientation
<<<<<<< HEAD
	// obstacle map; should be implemented here!; temporarily, obstacles of walls in a square room
// // 	double obsxMin = -5, obsxMax = 5;
// // 	double obsyMin = -5, obsyMax = 5;
// 	double obsxMin = -5, obsxMax = 5;
// 	double obsyMin = -5, obsyMax = 5;
// 	double distR2W;				// distance from robot to wall (obstacle)
// 	double distR2Wthr = 1.0;	// distance threshold for downweight of obstacle probability
// 	double orderDistR2W = 2.0;	// order of distR2W for obstacle probabilty relation
// 	double robxoff, robyoff;	// (approximate) center position of arm with offset from robot position
// 	for (int i=0; i<nDist; i++)
// 		for (int j=0; j<nAng; j++)
// 		{
// 			robxoff = objx + cos(objY + angMin + angStep*j)*(distMin + distStep*i) - sin(objY + angMin + angStep*j)*(armOffsety);
// 			robyoff = objy + sin(objY + angMin + angStep*j)*(distMin + distStep*i) + cos(objY + angMin + angStep*j)*(armOffsety);
//
// 			// for squared boundary & robot at center case only
// 			distR2W = std::min( std::min( std::max(0.0,obsxMax-robxoff), std::max(0.0,-(obsxMin-robxoff)) ), std::min( std::max(0.0,obsyMax-robyoff), std::max(0.0,-(obsyMin-robyoff)) ) );
// // 			ROS_INFO("distR2W: %f",distR2W);
//
// 			pObs[i][j][k] = std::min(1.0, std::pow(distR2W/distR2Wthr,orderDistR2W));
// 			if (bCheckObs == false)
// 				pObs[i][j][k] = 1.0;	// for comparison only
// 		}
=======
	if (bCheckObs == true)
	{
		// TODO: not working with actionlib yet...
// 		double resolution = current_goal_->map.info.resolution;
// 		int width = current_goal_->map.info.width;
// 		int height = current_goal_->map.info.height;
// 		printf("width: %d   height: %d",width,height);
// 		geometry_msgs::Pose origin = current_goal_->map.info.origin;
// 		int i=0, j=0;
// 		printf("Printing map data...\n");
// 		printf("map data: %d\n",current_goal_->map.data[width*(i-1)+j]);

		if (bMapReceived_==1 && bRobPoseReceived_==1)
		{
			bMapReceived_ = -1;
			bRobPoseReceived_ = -1;

			double resolution = map_->info.resolution;
			int width = map_->info.width;
			int height = map_->info.height;
            geometry_msgs::Pose origin = map_->info.origin;
			// OccupancyGrid index usage
			//	mapx = origin.position.x + resolution*ii;	// x-position in world_frame 
			//	mapy = origin.position.y + resolution*jj;	// y-position in world_frame
			//	mapObs = map_->data[width*(jj-1)+ii];		// probability of occupancy in this (x,y) position 	// -1: unknown, 0: clear, 1-100: higher probability

			double armx, army, armY;	// arm center position biased from /top_shelf by armOffsety
			int patchSize2 = (int)(armLength/resolution);	// occupancy check for (patchSize2+1)x(patchSize2+1) cells
			int mapObsThr = 1;
			int armi, armj;				// index for patch center
			bool tmpInit = false;
			for (int i=0; i<nDist; i++)
				for (int j=0; j<nAng; j++)
					for (int k=0; k<nYaw; k++)
						if (bTotMax[i][j][k]==true)
						{
							armx = robx[i][j][k] - sin(robY[i][j][k])*armOffsety;
							army = roby[i][j][k] + cos(robY[i][j][k])*armOffsety;

							armi = (int)((armx-origin.position.x)/resolution);
							armj = (int)((army-origin.position.y)/resolution);

							bool bCollided = false;
							for (int ii=-patchSize2; ii<=patchSize2 && !bCollided; ii++)
								for (int jj=-patchSize2; jj<=patchSize2 && !bCollided; jj++)
								{
									try {
										if (map_->data[width*(armj+jj-1)+armi+ii] >= mapObsThr)		// including unknown region
// 										if (map_->data[width*(armj+jj-1)+armi+ii] != 0)				// only in clear region
										{
											bTotMax[i][j][k] = false;
											bCollided = true;
										}
										if (tmpInit==false) {
											printf("mapObs: %d\n",map_->data[width*(armj+jj-1)+armi+ii]);
										}
									}
									catch(int exception) {
										ROS_ERROR("\tPatch for obstacle check is out of the map");
									}
								}
							tmpInit = true;
						}


// 		double obsxMin = -5, obsxMax = 5;
// 		double obsyMin = -5, obsyMax = 5;
// 		double distR2W;				// distance from robot to wall (obstacle)
// 		double distR2Wthr = 1.0;	// distance threshold for downweight of obstacle probability
// 		double orderDistR2W = 2.0;	// order of distR2W for obstacle probabilty relation
// 		double robxoff, robyoff;	// (approximate) center position of arm with offset from robot position
// 		for (int i=0; i<nDist; i++)
// 			for (int j=0; j<nAng; j++)
// 			{
// 				robxoff = objx + cos(objY + angMin + angStep*j)*(distMin + distStep*i) - sin(objY + angMin + angStep*j)*(armOffsety);
// 				robyoff = objy + sin(objY + angMin + angStep*j)*(distMin + distStep*i) + cos(objY + angMin + angStep*j)*(armOffsety);
// 
// 				// for squared boundary & robot at center case only
// 				distR2W = std::min( std::min( std::max(0.0,obsxMax-robxoff), std::max(0.0,-(obsxMin-robxoff)) ), std::min( std::max(0.0,obsyMax-robyoff), std::max(0.0,-(obsyMin-robyoff)) ) );
// 
// 				pObs[i][j][k] = std::min(1.0, std::pow(distR2W/distR2Wthr,orderDistR2W));
// 			}






			bMapReceived_ = 0;
			bRobPoseReceived_ = 0;
		}

	}
>>>>>>> 8c9ae76c


	// 3) robot arm workspace limit should be included here!

	if (bCheckWork)
	{
		std::vector<double> pose = { 0,0,0, 0,0,0 };		// { x,y,z, r,p,y }		// TODO: check if this is wrt robot base frame
		std::vector<double> start = { 0,0,0,0,0,0,0 };		// TODO: check home pose of the arm
		std::vector<double> solution = { 0,0,0,0,0,0,0 };
		int option = 0;
		bool ret = false;

		for (int i=0; i<nDist; i++)
			for (int j=0; j<nAng; j++)
				for (int k=0; k<nYaw; k++)
					if (bTotMax[i][j][k]==true)
					{
						// TODO: check for arm home position and z-offset(-0.1?) from robot base to gastank handle
// 						pose = { objx-robx[i][j][k],objy-roby[i][j][k],-0.1, 0.0,0.0,objY-robY[i][j][k] };
						pose = { objx-robx[i][j][k],objy-roby[i][j][k],-0.1, 0.0,0.0,0.0 };

<<<<<<< HEAD
	for (int i=0; i<nDist; i++)
		for (int j=0; j<nAng; j++)
			for (int k=0; k<nYaw; k++)
				if (bTotMax[i][j][k]==true)
				{
					// TODO: check for arm home position and z-offset(-0.1?) from robot base to gastank handle
// 					pose = { objx-robx[i][j][k],objy-roby[i][j][k],-0.1, 0.0,0.0,objY-robY[i][j][k] };
					pose = { objx-robx[i][j][k],objy-roby[i][j][k],-0.1, 0.0,0.0,0.0 };
// 					pose = { objx-robx[i][j][k],objy-roby[i][j][k],-0.1, 0.0,0.0,M_PI };
// 					pose = { objx-robx[i][j][k],objy-roby[i][j][k],-0.1, M_PI,0.0,0.0 };
// 					pose = { objx-robx[i][j][k],objy-roby[i][j][k],-0.1, 0.0,M_PI,0.0 };
// 					pose = { objx-robx[i][j][k],objy-roby[i][j][k],-0.1, -M_PI/2.0,M_PI,0.0 };
// 					pose = { objx-robx[i][j][k],objy-roby[i][j][k],-0.1, -M_PI/2.0,0.0,M_PI };

// 					ret = hdt_robot_model->computeIK(pose,start,solution,option);
// 					if (!ret)
// 						pWork[i][j][k] = 0.0;
				}
=======
						ret = hdt_robot_model->computeIK(pose,start,solution,option);
						if (!ret)
							pWork[i][j][k] = 0.0; 
					}
	}
>>>>>>> 8c9ae76c


	// 4) total probability
	for (int i=0; i<nDist; i++)
		for (int j=0; j<nAng; j++)
			for (int k=0; k<nYaw; k++)
				if (bTotMax[i][j][k]==true)
					pTot[i][j][k] = pGrasp[i][j][k] * pObs[i][j][k] * pWork[i][j][k];
				else
					pTot[i][j][k] = 0.0;


	// 5) select maximum probability with min distance from robot
	// HEURISTICALLY, minimum difference in angular coordinate wrt object, then farthest from the origin of object
<<<<<<< HEAD
// 	double pTotMax = 0.0;
	double pTotMax = 1E-10;		// to opt out the poses with pTot[i][j][k]==0
=======
	double pTotMax = 1E-10;		// to opt out the poses with pTot[i][j][k]==0	
>>>>>>> 8c9ae76c
	for (int i=0; i<nDist; i++)
		for (int j=0; j<nAng; j++)
			for (int k=0; k<nYaw; k++)
				if (pTot[i][j][k] > pTotMax)
					pTotMax = pTot[i][j][k];
	int iMax = 0, jMax = 0, kMax = 0;		// indices for the final selection of robot pose
	int cntTotMax = 0;
	for (int i=0; i<nDist; i++)
		for (int j=0; j<nAng; j++)
			for (int k=0; k<nYaw; k++)
				if (pTot[i][j][k] == pTotMax)
				{
					bTotMax[i][j][k] = true;
					iMax = i;
					jMax = j;
					kMax = k;
					cntTotMax++;
				}
				else
					bTotMax[i][j][k] = false;

	ROS_INFO("\tcntTotMax: %d",cntTotMax);


	if (cntTotMax==0)
	{
		ROS_ERROR("No candidate pose was found!");
	}
	else if (cntTotMax > 1)	// if more than one candidate poses are selected
					 	// (we can select poses with pTot higher than a THRESHOLD)
	{
		// a) sorting by difference of angular coordinates for current and desired poses
		// ASSUME? backward driving is allowed for husky
		// HEURISTIC: minimize angle difference between robot orientation (robY) and robot motion direction (angO2Rcur)
		double angO2Rcur = atan2(roby0-objy,robx0-objx);	// current angular coordinate from object to robot
		double angO2Rdes, angO2Rerr, angO2RerrMin = M_PI;
		cntTotMax = 0;		// reinitialization for angular coordinate heuristic sorting
		for (int i=0; i<nDist; i++)
			for (int j=0; j<nAng; j++)
				for (int k=0; k<nYaw; k++)
				{
					if (bTotMax[i][j][k] == true)
					{
						angO2Rdes = objY + angMin + angStep*j;		// desired angular coordinate from object to robot
						angO2Rerr = wrapAngle( angO2Rdes-angO2Rcur );

						if (fabs(angO2Rerr) <= angO2RerrMin)
						{
							angO2RerrMin = fabs(angO2Rerr);
							iMax = i;
							jMax = j;
							kMax = k;
							cntTotMax++;
						}
						else
							bTotMax[i][j][k] = false;
					}
				}
		// update bTotMax[i][j][k]
		for (int i=0; i<nDist; i++)
			for (int j=0; j<nAng; j++)
				for (int k=0; k<nYaw; k++)
					if (bTotMax[i][j][k] == true)
					{
						angO2Rdes = objY + angMin + angStep*j;
						angO2Rerr = wrapAngle( angO2Rdes-angO2Rcur );
						if (fabs(angO2Rerr) != angO2RerrMin)
						{
							bTotMax[i][j][k] = false;
							cntTotMax--;
						}
					}
<<<<<<< HEAD
// 		ROS_INFO("angO2RerrMin: %f",angO2RerrMin);
		ROS_INFO("cntTotMax: %d",cntTotMax);


=======
		ROS_INFO("\tcntTotMax: %d",cntTotMax);
			
		
>>>>>>> 8c9ae76c
		if (cntTotMax > 1)	// if more than one candidate poses are still selected
		{
			// b) sorting by distance from current and desired positions
			double xysqerr, xysqerrMin = 1E10;		// distance from current to desired robot position
			cntTotMax = 0;		// reinitialization for angular coordinate heuristic sorting
			for (int i=0; i<nDist; i++)
				for (int j=0; j<nAng; j++)
					for (int k=0; k<nYaw; k++)
					{
						if (bTotMax[i][j][k] == true)
						{
							xysqerr = std::pow(robx[i][j][k]-robx0,2.0) + std::pow(roby[i][j][k]-roby0,2.0);

							if (xysqerr <= xysqerrMin)
							{
								xysqerrMin = xysqerr;
								iMax = i;
								jMax = j;
								kMax = k;
								cntTotMax++;
							}
							else
								bTotMax[i][j][k] = false;
						}
					}

			// OPTIONAL: update bTotMax[i][j][k]
			for (int i=0; i<nDist; i++)
				for (int j=0; j<nAng; j++)
					for (int k=0; k<nYaw; k++)
						if (bTotMax[i][j][k] == true)
						{
							xysqerr = std::pow(robx[i][j][k]-robx0,2.0) + std::pow(roby[i][j][k]-roby0,2.0);
							if (xysqerr != xysqerrMin)
							{
								bTotMax[i][j][k] = false;
								cntTotMax--;
							}
						}
			ROS_INFO("\tcntTotMax: %d",cntTotMax);
			if (cntTotMax > 1)
<<<<<<< HEAD
				ROS_WARN("Multiple candidate poses exist!");

=======
				ROS_WARN("\tMultiple candidate poses exist!");
		
>>>>>>> 8c9ae76c
		}
	}

	// computing final desired robot pose with maximum pTot
	// /top_shelf pose
	robxf = robx[iMax][jMax][kMax];
	robyf = roby[iMax][jMax][kMax];
	robYf = robY[iMax][jMax][kMax];
	// /base_link pose
	robxf += cos(robYf)*baseOffsetx;
	robyf += sin(robYf)*baseOffsetx;
	ROS_INFO("Reposition Base Command Result:");
	ROS_INFO("\tObject Pose (initial): %f %f %f",objx,objy,wrapAngle(objY)*180/M_PI);
	ROS_INFO("\tRobot Pose (intial):   %f %f %f", robx0,roby0,wrapAngle(robY0)*180/M_PI);
	ROS_INFO("\tRobot Pose (desired):  %f %f %f", robxf,robyf,wrapAngle(robYf)*180/M_PI);


	return true;
}
<|MERGE_RESOLUTION|>--- conflicted
+++ resolved
@@ -85,62 +85,6 @@
 	as_->start();
 	ROS_INFO("Action server started");
 
-
-<<<<<<< HEAD
-// 	// visualization marker for gastank
-// 	ros::Publisher vis_pub = nh.advertise<visualization_msgs::Marker>( "hdt_base_planning_node/visualization_marker", 1 );
-//
-// 	visualization_msgs::Marker marker;
-// 	// 	marker.header.frame_id = "/base_link";
-// 	marker.header.frame_id = "/camera_link";
-// 	marker.header.stamp = ros::Time::now();
-// 	marker.ns = "hdt_base_planning_node";
-// 	marker.id = 0;
-// 	marker.type = visualization_msgs::Marker::MESH_RESOURCE;
-// 	marker.action = visualization_msgs::Marker::ADD;
-// 	marker.pose.position.x = objx;
-// 	marker.pose.position.y = objy;
-// 	marker.pose.position.z = objz;
-//
-// 	tf::Quaternion q = tf::createQuaternionFromRPY(objR,objP,objY);
-// 	marker.pose.orientation.x = q[0];
-// 	marker.pose.orientation.y = q[1];
-// 	marker.pose.orientation.z = q[2];
-// 	marker.pose.orientation.w = q[3];
-//
-// 	// marker.scale.x = 10;	// gastank_c.dae
-// 	// marker.scale.y = 10;
-// 	// marker.scale.z = 10;
-// 	marker.scale.x = 0.1;	// gastank_c_sparse.dae
-// 	marker.scale.y = 0.1;
-// 	marker.scale.z = 0.1;
-// 	marker.color.a = 1.0;
-// 	marker.color.r = 0.0;
-// 	marker.color.g = 1.0;
-// 	marker.color.b = 0.0;
-// 	marker.lifetime = ros::Duration();
-//
-// 	//only if using a MESH_RESOURCE marker type:
-// 	// 	marker.mesh_resource = "package://hdt_base_planning/meshes/gastank_c_sparse.dae";
-// 	marker.mesh_resource = "package://hdt/resource/meshes/gastank/gastank_c.dae";
-//
-//
-// 	// to give some time to publish markers
-// 	int cntPub = 0;
-// 	ros::Rate r(10);
-// 	// 	while(ros::ok())
-// 	while(cntPub < 5)
-// 	{
-// 		vis_pub.publish( marker );
-//
-// 		ros::spinOnce();
-// 		r.sleep();
-// 		cntPub++;
-// 	}
-
-
-=======
->>>>>>> 8c9ae76c
 	// hdt robot initialization for inverse kinematics check
 	std::string group_name_;
 	std::string kinematics_frame_;
@@ -184,27 +128,9 @@
 		return false;
 	}
 
-
-<<<<<<< HEAD
-// 	// COMPUTE ROBOT POSE HERE
-// 	double robx0=0, roby0=0, robz0=-0.65, robY0=0, robP0=0, robR0=0;						// initial robot pose	// z-offset for /camera_link frame
-// 	double robxf=robx0, robyf=roby0, robzf=robz0, robYf=robY0, robPf=robP0, robRf=robR0;	// final (computed) robot pose
-// 	computeRobPose(objx,objy,objY, robx0,roby0,robY0, robxf,robyf,robYf, hdt_robot_model);
-
-
-// 	// VISUALIZE THE ROBOT
-// 	std::stringstream str;
-// 	str << "rosrun hdt hdt_base_planning_shell.sh " <<  robxf << " " << robyf << " " << robzf << " " << robYf << " " << robPf << " " << robRf;
-// 	if (system(str.str().c_str())!=-1)
-// 	{
-// 		ROS_INFO("Robot Pose Established!\n");
-// 	}
-=======
 // TODO: remove the followings when actionlib works with /map
 	subMap_ = nh_.subscribe("/local_costmap/costmap/costmap",1,subMapCallback);   // TODO: frame_id: /abs_nwu (but identical to /abs_ned)
 	subRobPose_ = nh_.subscribe("/rrnav/absPose",1,subRobPoseCallback);           // TODO: frame_id: /abs_ned
->>>>>>> 8c9ae76c
-
 }
 
 
@@ -246,27 +172,6 @@
 			case RepositionBaseExecutionStatus::COMPUTING_REPOSITION_BASE:
 				{
 					if (!bComputedRobPose_) {
-<<<<<<< HEAD
-
-						// COMPUTE ROBOT POSE HERE
-						double objx=0, objy=0, objz=0, objY=0, objP=0, objR=0;
-						double robx0=0, roby0=0, robz0=-0.65, robY0=0, robP0=0, robR0=0;						// initial robot pose	// z-offset for /camera_link frame
-						double robxf=robx0, robyf=roby0, robzf=robz0, robYf=robY0, robPf=robP0, robRf=robR0;	// final (computed) robot pose
-
-						objx = current_goal_->gas_can_in_map.pose.position.x;
-						objy = current_goal_->gas_can_in_map.pose.position.y;
-						objz = current_goal_->gas_can_in_map.pose.position.z;
-
-						robx0 = current_goal_->base_link_in_map.pose.position.x;
-						roby0 = current_goal_->base_link_in_map.pose.position.y;
-						robz0 = current_goal_->base_link_in_map.pose.position.z;
-						robY0 = 2.0*acos(current_goal_->base_link_in_map.pose.orientation.w);		// assuming that rotation axis is parallel to z-axis
-						robP0 = 0.0;
-						robR0 = 0.0;
-
-						bool ret = computeRobPose(objx,objy,objY, robx0,roby0,robY0, robxf,robyf,robYf, hdt_robot_model_);
-=======
-						
 						// given object pose (x-axis is aligned to canister hose)
 						double objx = current_goal_->gas_can_in_map.pose.position.x;	
 						double objy = current_goal_->gas_can_in_map.pose.position.y;	
@@ -287,7 +192,6 @@
 						double robxf=robx0, robyf=roby0, robzf=robz0, robYf=robY0, robPf=robP0, robRf=robR0;	// final (computed) robot pose
 						
 						bool ret = computeRobPose(objx,objy,objY, robx0,roby0,robY0, robxf,robyf,robYf, hdt_robot_model_); 
->>>>>>> 8c9ae76c
 						if (ret)
 						{
 							bComputedRobPose_ = true;
@@ -308,18 +212,12 @@
 							candidate_base_pose.pose.position.z = robzf;
 
 							tf::Quaternion robqf = tf::createQuaternionFromRPY(robRf,robPf,robYf);
-<<<<<<< HEAD
-							candidate_base_poses[0].pose.orientation.x = robqf[0];
-							candidate_base_poses[0].pose.orientation.y = robqf[1];
-							candidate_base_poses[0].pose.orientation.z = robqf[2];
-							candidate_base_poses[0].pose.orientation.w = robqf[3];
-=======
+
 							candidate_base_pose.pose.orientation.x = robqf[0]; 
 							candidate_base_pose.pose.orientation.y = robqf[1]; 
 							candidate_base_pose.pose.orientation.z = robqf[2]; 
 							candidate_base_pose.pose.orientation.w = robqf[3];
 							candidate_base_poses.push_back(candidate_base_pose);
->>>>>>> 8c9ae76c
 
 							hdt_msgs::RepositionBaseCommandResult result;
 							result.result = hdt_msgs::RepositionBaseCommandResult::SUCCESS;
@@ -467,45 +365,15 @@
 	// 1) probability of successful grasping
 	if (bCheckGrasp)
 	{
-<<<<<<< HEAD
-		// probability of successful object pose recognition (by Hao)
-// 		pGrasp[0][0]  = 1.0;	pGrasp[1][0]  = .95;	pGrasp[2][0]  = .95;	pGrasp[3][0]  = 1.0;	pGrasp[4][0]  = .90;
-// 		pGrasp[0][1]  = .60;	pGrasp[1][1]  = .70;	pGrasp[2][1]  = .70;	pGrasp[3][1]  = .75;	pGrasp[4][1]  = .50;
-// 		pGrasp[0][2]  = .80;	pGrasp[1][2]  = .00;	pGrasp[2][2]  = .00;	pGrasp[3][2]  = .00;	pGrasp[4][2]  = .70;
-// 		pGrasp[0][3]  = .00;	pGrasp[1][3]  = 1.0;	pGrasp[2][3]  = 1.0;	pGrasp[3][3]  = 1.0;	pGrasp[4][3]  = .00;
-// 		pGrasp[0][4]  = .00;	pGrasp[1][4]  = .95;	pGrasp[2][4]  = .95;	pGrasp[3][4]  = 1.0;	pGrasp[4][4]  = 1.0;
-// 		pGrasp[0][5]  = 1.0;	pGrasp[1][5]  = 1.0;	pGrasp[2][5]  = 1.0;	pGrasp[3][5]  = .85;	pGrasp[4][5]  = 1.0;
-// 		pGrasp[0][6]  = 1.0;	pGrasp[1][6]  = 1.0;	pGrasp[2][6]  = 1.0;	pGrasp[3][6]  = .95;	pGrasp[4][6]  = 1.0;
-// 		pGrasp[0][7]  = 1.0;	pGrasp[1][7]  = .65;	pGrasp[2][7]  = .65;	pGrasp[3][7]  = .60;	pGrasp[4][7]  = .75;
-// 		pGrasp[0][8]  = 1.0;	pGrasp[1][8]  = .90;	pGrasp[2][8]  = .90;	pGrasp[3][8]  = .95;	pGrasp[4][8]  = .75;
-// 		pGrasp[0][9]  = .00;	pGrasp[1][9]  = .00;	pGrasp[2][9]  = .00;	pGrasp[3][9]  = .00;	pGrasp[4][9]  = .00;
-// 		pGrasp[0][10] = .00;	pGrasp[1][10] = .00;	pGrasp[2][10] = .00;	pGrasp[3][10] = .00;	pGrasp[4][10] = .85;
-// 		pGrasp[0][11] = 1.0;	pGrasp[1][11] = 1.0;	pGrasp[2][11] = .80;	pGrasp[3][11] = .80;	pGrasp[4][11] = .80;
-
-
-=======
->>>>>>> 8c9ae76c
 		// heuristic probability of successful grasping
 		// a) position: the object should be within left-hand side of the robot and 45 deg angle of view
 			// exception: exclude poses at close distance, include ones in right-hand side at far distance
 		// b) orientation: the object handle should be directed to the right of the robot
 			// c) exception: allow more deviation at close distance, reject most of deviations at far distance
-<<<<<<< HEAD
-
-// 		int secDist1 = (int)(nDist/3), secDist2 = (int)(nDist*2/3);
-// 		int secAngYaw1 = (int)(nDist/3), secAngYaw2 = (int)(nDist*2/3);
-// 		double secDist1 = (int)(nDist/3), secDist2 = (int)(nDist*2/3);
-// 		double secAngYaw = { (yawMin + (yawStep*(nYaw-1))/3.0 ), };
-// 		double secAngYaw = { 0, 30, 60 };
-		int secDist[] = { (int)(nDist/3), (int)(nDist*2/3) };	// divide zone by distance (for acceptable object orientation setting)
-		double secAngYaw[2];	// accept object orientations between these two values
-		double secSide = 0.0;	// divide left and right-hand side	// [rad]
-=======
 	
 		int secDist[] = { (int)(nDist/3), (int)(nDist*2/3) };	// divide zone by distance (for acceptable object orientation setting)
 		double secAngYaw[2];					// accept object orientations between these two values 
         double secSide[2] = {0.0, M_PI/4.0};    // divide left and right-hand side  // [rad]
->>>>>>> 8c9ae76c
 		for (int i=0; i<nDist; i++)
 		{
 			// c) set acceptable object orientation range
@@ -549,31 +417,6 @@
 
 	// 2) probability not to collide with obstacles
 	// depends on distance to obstacles considering the position offset wrt orientation
-<<<<<<< HEAD
-	// obstacle map; should be implemented here!; temporarily, obstacles of walls in a square room
-// // 	double obsxMin = -5, obsxMax = 5;
-// // 	double obsyMin = -5, obsyMax = 5;
-// 	double obsxMin = -5, obsxMax = 5;
-// 	double obsyMin = -5, obsyMax = 5;
-// 	double distR2W;				// distance from robot to wall (obstacle)
-// 	double distR2Wthr = 1.0;	// distance threshold for downweight of obstacle probability
-// 	double orderDistR2W = 2.0;	// order of distR2W for obstacle probabilty relation
-// 	double robxoff, robyoff;	// (approximate) center position of arm with offset from robot position
-// 	for (int i=0; i<nDist; i++)
-// 		for (int j=0; j<nAng; j++)
-// 		{
-// 			robxoff = objx + cos(objY + angMin + angStep*j)*(distMin + distStep*i) - sin(objY + angMin + angStep*j)*(armOffsety);
-// 			robyoff = objy + sin(objY + angMin + angStep*j)*(distMin + distStep*i) + cos(objY + angMin + angStep*j)*(armOffsety);
-//
-// 			// for squared boundary & robot at center case only
-// 			distR2W = std::min( std::min( std::max(0.0,obsxMax-robxoff), std::max(0.0,-(obsxMin-robxoff)) ), std::min( std::max(0.0,obsyMax-robyoff), std::max(0.0,-(obsyMin-robyoff)) ) );
-// // 			ROS_INFO("distR2W: %f",distR2W);
-//
-// 			pObs[i][j][k] = std::min(1.0, std::pow(distR2W/distR2Wthr,orderDistR2W));
-// 			if (bCheckObs == false)
-// 				pObs[i][j][k] = 1.0;	// for comparison only
-// 		}
-=======
 	if (bCheckObs == true)
 	{
 		// TODO: not working with actionlib yet...
@@ -667,7 +510,6 @@
 		}
 
 	}
->>>>>>> 8c9ae76c
 
 
 	// 3) robot arm workspace limit should be included here!
@@ -689,33 +531,11 @@
 // 						pose = { objx-robx[i][j][k],objy-roby[i][j][k],-0.1, 0.0,0.0,objY-robY[i][j][k] };
 						pose = { objx-robx[i][j][k],objy-roby[i][j][k],-0.1, 0.0,0.0,0.0 };
 
-<<<<<<< HEAD
-	for (int i=0; i<nDist; i++)
-		for (int j=0; j<nAng; j++)
-			for (int k=0; k<nYaw; k++)
-				if (bTotMax[i][j][k]==true)
-				{
-					// TODO: check for arm home position and z-offset(-0.1?) from robot base to gastank handle
-// 					pose = { objx-robx[i][j][k],objy-roby[i][j][k],-0.1, 0.0,0.0,objY-robY[i][j][k] };
-					pose = { objx-robx[i][j][k],objy-roby[i][j][k],-0.1, 0.0,0.0,0.0 };
-// 					pose = { objx-robx[i][j][k],objy-roby[i][j][k],-0.1, 0.0,0.0,M_PI };
-// 					pose = { objx-robx[i][j][k],objy-roby[i][j][k],-0.1, M_PI,0.0,0.0 };
-// 					pose = { objx-robx[i][j][k],objy-roby[i][j][k],-0.1, 0.0,M_PI,0.0 };
-// 					pose = { objx-robx[i][j][k],objy-roby[i][j][k],-0.1, -M_PI/2.0,M_PI,0.0 };
-// 					pose = { objx-robx[i][j][k],objy-roby[i][j][k],-0.1, -M_PI/2.0,0.0,M_PI };
-
-// 					ret = hdt_robot_model->computeIK(pose,start,solution,option);
-// 					if (!ret)
-// 						pWork[i][j][k] = 0.0;
-				}
-=======
 						ret = hdt_robot_model->computeIK(pose,start,solution,option);
 						if (!ret)
 							pWork[i][j][k] = 0.0; 
 					}
 	}
->>>>>>> 8c9ae76c
-
 
 	// 4) total probability
 	for (int i=0; i<nDist; i++)
@@ -729,12 +549,7 @@
 
 	// 5) select maximum probability with min distance from robot
 	// HEURISTICALLY, minimum difference in angular coordinate wrt object, then farthest from the origin of object
-<<<<<<< HEAD
-// 	double pTotMax = 0.0;
-	double pTotMax = 1E-10;		// to opt out the poses with pTot[i][j][k]==0
-=======
 	double pTotMax = 1E-10;		// to opt out the poses with pTot[i][j][k]==0	
->>>>>>> 8c9ae76c
 	for (int i=0; i<nDist; i++)
 		for (int j=0; j<nAng; j++)
 			for (int k=0; k<nYaw; k++)
@@ -807,16 +622,9 @@
 							cntTotMax--;
 						}
 					}
-<<<<<<< HEAD
-// 		ROS_INFO("angO2RerrMin: %f",angO2RerrMin);
-		ROS_INFO("cntTotMax: %d",cntTotMax);
-
-
-=======
 		ROS_INFO("\tcntTotMax: %d",cntTotMax);
 			
 		
->>>>>>> 8c9ae76c
 		if (cntTotMax > 1)	// if more than one candidate poses are still selected
 		{
 			// b) sorting by distance from current and desired positions
@@ -858,13 +666,8 @@
 						}
 			ROS_INFO("\tcntTotMax: %d",cntTotMax);
 			if (cntTotMax > 1)
-<<<<<<< HEAD
-				ROS_WARN("Multiple candidate poses exist!");
-
-=======
 				ROS_WARN("\tMultiple candidate poses exist!");
 		
->>>>>>> 8c9ae76c
 		}
 	}
 
