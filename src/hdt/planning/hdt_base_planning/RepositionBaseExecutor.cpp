--- conflicted
+++ resolved
@@ -56,7 +56,7 @@
 				return "ComputingRepositionBase";
 			default:
 				return "Invalid";
-		}
+		}   
 	}
 }
 
@@ -79,7 +79,7 @@
 	if (!as_) {
 		ROS_ERROR("Failed to instantiate Reposition Base Command Action Server");
 		return false;
-	}
+	}   
 
 	as_->registerGoalCallback(boost::bind(&RepositionBaseExecutor::goal_callback,this));
 	as_->registerPreemptCallback(boost::bind(&RepositionBaseExecutor::preempt_callback,this));
@@ -101,7 +101,7 @@
 	if (!nh_.hasParam("robot_description")) {
 		ROS_ERROR("Missing parameter \"robot_description\"");
 		return false;
-	}
+	}   
 
 	nh_.getParam("robot_description", urdf_);
 
@@ -109,13 +109,13 @@
 	if (!urdf_model_) {
 		ROS_ERROR("Failed to parse URDF");
 		return false;
-	}
+	}   
 
 	boost::shared_ptr<const urdf::Joint> first_joint = urdf_model_->getJoint("arm_1_shoulder_twist");
 	if (!first_joint) {
 		ROS_ERROR("Failed to find joint 'arm_1_shoulder_twist'");
 		return false;
-	}
+	}   
 
 	group_name_ = "hdt_arm";
 
@@ -130,11 +130,7 @@
 	if (!hdt_robot_model_ || !hdt_robot_model_->init(urdf_)) {
 		ROS_ERROR("Failed to initialize HDT Robot Model");
 		return false;
-<<<<<<< HEAD
-	}
-=======
 	}   
->>>>>>> ce873849
 
 /*
 // TODO: remove the followings when actionlib works with /map
@@ -182,48 +178,22 @@
 			case RepositionBaseExecutionStatus::COMPUTING_REPOSITION_BASE:
 				{
 					if (!bComputedRobPose_) {
-<<<<<<< HEAD
-
-						// given object pose (x-axis is aligned to canister hose)
-						double objx = current_goal_->gas_can_in_map.pose.position.x;
-						double objy = current_goal_->gas_can_in_map.pose.position.y;
-=======
 						
 						// given object pose (x-axis is aligned to canister hose)
 						double objx = current_goal_->gas_can_in_map.pose.position.x;	
 						double objy = current_goal_->gas_can_in_map.pose.position.y;	
->>>>>>> ce873849
 						double objz = current_goal_->gas_can_in_map.pose.position.z;
 						double objY = 2.0*acos(current_goal_->gas_can_in_map.pose.orientation.w)*sign(current_goal_->gas_can_in_map.pose.orientation.z);		// assuming that rotation axis is parallel to z-axis
 						double objP0 = 0.0;
 						double objR0 = 0.0;
-<<<<<<< HEAD
-
-						// initial robot pose
-						double robx0 = current_goal_->base_link_in_map.pose.position.x;
-						double roby0 = current_goal_->base_link_in_map.pose.position.y;
-=======
 						
 						// initial robot pose
 						double robx0 = current_goal_->base_link_in_map.pose.position.x;	
 						double roby0 = current_goal_->base_link_in_map.pose.position.y;	
->>>>>>> ce873849
 						double robz0 = current_goal_->base_link_in_map.pose.position.z;
 						double robY0 = 2.0*acos(current_goal_->base_link_in_map.pose.orientation.w)*sign(current_goal_->base_link_in_map.pose.orientation.z);	// assuming that rotation axis is parallel to z-axis
 						double robP0 = 0.0;
 						double robR0 = 0.0;
-<<<<<<< HEAD
-
-						// desired robot pose
-// 						double robxf=robx0, robyf=roby0, robzf=robz0, robYf=robY0, robPf=robP0, robRf=robR0;	// final (computed) robot pose
-
-						std::vector<geometry_msgs::PoseStamped> candidate_base_poses;
-						bool ret = computeRobPose(objx,objy,objY, robx0,roby0,robY0, candidate_base_poses);
-
-						bComputedRobPose_ = true;
-
-// //					hdt_msgs::RepositionBaseCommandFeedback feedback;
-=======
 						
 						// desired robot pose
 // 						double robxf=robx0, robyf=roby0, robzf=robz0, robYf=robY0, robPf=robP0, robRf=robR0;	// final (computed) robot pose
@@ -234,35 +204,23 @@
 						bComputedRobPose_ = true;	
 
 // //					hdt::RepositionBaseCommandFeedback feedback;
->>>>>>> ce873849
 // // 					feedback.status = execution_status_to_feedback_status(status_?);
 // // 					as_->publishFeedback(feedback);
 // 						status_ = RepositionBaseExecutionStatus::COMPLETING_GOAL;
 
 						if (ret)
 						{
-<<<<<<< HEAD
-							hdt_msgs::RepositionBaseCommandResult result;
-							result.result = hdt_msgs::RepositionBaseCommandResult::SUCCESS;
-=======
 							hdt::RepositionBaseCommandResult result;
 							result.result = hdt::RepositionBaseCommandResult::SUCCESS;
->>>>>>> ce873849
 							result.candidate_base_poses = candidate_base_poses;
 							as_->setSucceeded(result);
 							status_ = RepositionBaseExecutionStatus::IDLE;
 						}
 						else
 						{
-<<<<<<< HEAD
-							hdt_msgs::RepositionBaseCommandResult result;
-							result.result = hdt_msgs::RepositionBaseCommandResult::PLANNING_FAILURE_OBJECT_UNREACHABLE;
-							result.candidate_base_poses = candidate_base_poses;		// this pose is same with the initial base pose
-=======
 							hdt::RepositionBaseCommandResult result;
 							result.result = hdt::RepositionBaseCommandResult::PLANNING_FAILURE_OBJECT_UNREACHABLE;
 							result.candidate_base_poses = candidate_base_poses;		// this pose is same with the initial base pose 
->>>>>>> ce873849
 							as_->setSucceeded(result);
 							status_ = RepositionBaseExecutionStatus::IDLE;
 						}
@@ -270,9 +228,9 @@
 				}   break;
 			case RepositionBaseExecutionStatus::COMPLETING_GOAL:
 				{
-// 					hdt_msgs::RepositionBaseCommandResult result;
-// 					result.result = hdt_msgs::RepositionBaseCommandResult::SUCCESS;
-// 					result.candidate_base_poses =
+// 					hdt::RepositionBaseCommandResult result;
+// 					result.result = hdt::RepositionBaseCommandResult::SUCCESS;
+// 					result.candidate_base_poses = 
 // 					as_->setSucceeded(result);
 // 					status_ = RepositionBaseExecutionStatus::IDLE;
 				}   break;
@@ -294,7 +252,7 @@
 	ROS_INFO("    Base Link Pose [map]: %s", to_string(current_goal_->base_link_in_map.pose).c_str());
 	ROS_INFO("    Occupancy Grid Frame ID: %s", current_goal_->map.header.frame_id.c_str());
 
-	bComputedRobPose_ = false;
+	bComputedRobPose_ = false;	
 }
 
 void RepositionBaseExecutor::preempt_callback()
@@ -332,20 +290,12 @@
 }
 
 
-<<<<<<< HEAD
-bool RepositionBaseExecutor::computeRobPose(double objx, double objy, double objY,  double robx0, double roby0, double robY0,  std::vector<geometry_msgs::PoseStamped>& candidate_base_poses)
-=======
 bool RepositionBaseExecutor::computeRobPose(double objx, double objy, double objY,  double robx0, double roby0, double robY0,  std::vector<geometry_msgs::PoseStamped>& candidate_base_poses) 
->>>>>>> ce873849
 {
 
 	// policy for robot pose selection
 	// 0) set search space
-<<<<<<< HEAD
-	// 1) candidate pose validity for grasing
-=======
 	// 1) candidate pose validity for grasing 
->>>>>>> ce873849
 	// 2) distance to obstacles
 	// 3) kinematics of hdt arm
 	// 4) multiplication of 1~3)
@@ -378,42 +328,6 @@
 	double angMin = 0.0, angStep = 30.0/180.0*M_PI;
 	int nYaw = 9;		// Y in [-20:5:20]
 	double yawMin = -20.0/180.0*M_PI, yawStep = 5.0/180.0*M_PI;
-<<<<<<< HEAD
-
-	// 1) grasp achievable zone 	// TODO: tune these parameters
-	int secDist[] = { (int)(nDist/3), (int)(nDist*2/3) };	// divide zone by distance (for acceptable object orientation setting)
-	double secAngYaw[2];							// accept object orientations between these two values 	// seperately defined for different regions by secDist (values within the detail code of 1))
-	double bestAngYaw;								// best object orientation to get highest pGrasp probability (set as the mean value of secAngYaw[0~1] currently)
-//	double secSide[2] = {0.0, M_PI/4.0};    		// divide left and right-hand side  // [rad]
-	double secSide[2] = {0.0, 40.0/180.0*M_PI};		// divide left and right-hand side  // [rad]
-	double scalepGrasp = 0.1;	// pGrasp: quadratic function (1 at bestAngYaw, (1-scalepGrasp)^2 at borders)
-
-	// 2) arm position offset for computing pObs
-// 	double armOffsety = -0.0;
-// 	double armOffsety = -0.5;
-	double armOffsety = -1.1;	// center of arm (when straightend)
-	double armLength = 1.5;		// workspace radius about the center of arm
-	double armLengthCore = 0.6;	// core workspace radius about the center of arm (pObs = 0.0)
-	int mapObsThr = 1;			// threshold for classifying clear and occupied regions
-
-	// 5) candidate selection criterion
-	double scaleDiffYglob = 0.05;	// multiply a quadratic function to pTot (1 at diffYglob==0, (1-wDiffYglob)^2 at diffYglob==M_PI) for bSortMetric==3
-	double pTotThr = 0.8;		// pTot threshold for bSortMetric==3
-
-	// 6) /base_link offset from /top_shelf for final robot pose return
-	double baseOffsetx = -0.3;
-
-
-
-////////////////////////////////////////////////////////////////////////////////////
-
-
-
-	// 0) set search space (r,th,Y)
-	// (r,th): polar coordinate with respect to the object with the center fixed at the origin and the nozzle aligned to 0 rad
-	// (Y): orientation about z-axis
-=======
->>>>>>> ce873849
 
 	// 1) grasp achievable zone 	// TODO: tune these parameters
 	int secDist[] = { (int)(nDist/3), (int)(nDist*2/3) };	// divide zone by distance (for acceptable object orientation setting)
@@ -454,9 +368,9 @@
 		for (int j=0; j<nAng; j++)
 			for (int k=0; k<nYaw; k++)
 			{
-				pTot[i][j][k] = 0.0;
-				pGrasp[i][j][k] = 1.0;
-				pObs[i][j][k] = 1.0;
+				pTot[i][j][k] = 0.0;	
+				pGrasp[i][j][k] = 1.0;	
+				pObs[i][j][k] = 1.0;	
 				pWork[i][j][k] = 1.0;
 				bTotMax[i][j][k] = false;	// used when 1) check candidate validity before IK (process 1~4)
 											//			 2) select the one with maximum pTot (process 5~6)
@@ -476,11 +390,7 @@
 			}
 
 
-<<<<<<< HEAD
-	// 1) probability of successful grasping
-=======
 	// 1) probability of successful grasping 
->>>>>>> ce873849
 
 	if (bCheckGrasp)
 	{
@@ -489,11 +399,7 @@
 			// exception: exclude poses at close distance, include ones in right-hand side at far distance
 		// b) orientation: the object handle should be directed to the right of the robot
 			// c) exception: allow more deviation at close distance, reject most of deviations at far distance
-<<<<<<< HEAD
-
-=======
 	
->>>>>>> ce873849
 		for (int i=0; i<nDist; i++)
 		{
 			// c) set acceptable object orientation range
@@ -545,15 +451,9 @@
 
 	// 2) probability not to collide with obstacles
 	// depends on distance to obstacles considering the position offset wrt orientation
-<<<<<<< HEAD
-
-	if (bCheckObs == true)
-	{
-=======
 	
 	if (bCheckObs == true)
 	{ 
->>>>>>> ce873849
 		// TODO: not working with actionlib yet...
 // 		double resolution = current_goal_->map.info.resolution;
 // 		int width = current_goal_->map.info.width;
@@ -575,11 +475,7 @@
 			int height = map_.info.height;
             geometry_msgs::Pose origin = map_.info.origin;
 			// OccupancyGrid index usage
-<<<<<<< HEAD
-			//	mapx = origin.position.x + resolution*ii;	// x-position in world_frame
-=======
 			//	mapx = origin.position.x + resolution*ii;	// x-position in world_frame 
->>>>>>> ce873849
 			//	mapy = origin.position.y + resolution*jj;	// y-position in world_frame
 			//	mapObs = map_.data[width*jj+ii];			// probability of occupancy in this (x,y) position 	// -1: unknown, 0: clear, 1-100: higher probability
 
@@ -649,11 +545,7 @@
 
 						ret = hdt_robot_model_->computeIK(pose,start,solution,option);
 						if (!ret)
-<<<<<<< HEAD
-							pWork[i][j][k] = 0.0;
-=======
 							pWork[i][j][k] = 0.0; 
->>>>>>> ce873849
 					}
 	}
 
@@ -664,8 +556,8 @@
 		for (int j=0; j<nAng; j++)
 			for (int k=0; k<nYaw; k++)
 				if (bTotMax[i][j][k]==true)
-					pTot[i][j][k] = pGrasp[i][j][k] * pObs[i][j][k] * pWork[i][j][k];
-				else
+					pTot[i][j][k] = pGrasp[i][j][k] * pObs[i][j][k] * pWork[i][j][k];	
+				else 
 					pTot[i][j][k] = 0.0;
 
 
@@ -673,11 +565,7 @@
 	// HEURISTICALLY, minimum difference in angular coordinate wrt object, then farthest from the origin of object
 	if (bSortMetric==1 || bSortMetric==2)
 	{
-<<<<<<< HEAD
-		double pTotMax = 1E-10;		// to opt out the poses with pTot[i][j][k]==0
-=======
 		double pTotMax = 1E-10;		// to opt out the poses with pTot[i][j][k]==0	
->>>>>>> ce873849
 
 		for (int i=0; i<nDist; i++)
 			for (int j=0; j<nAng; j++)
@@ -702,39 +590,6 @@
 
 		ROS_INFO("    cntTotMax: %d",cntTotMax);
 
-<<<<<<< HEAD
-
-		if (cntTotMax==0)
-		{
-			// TODO: check why the previous candidate_base_poses remain in RViz panel
-			// just set to initial robot poase
-			robxf = robx0;
-			robyf = roby0;
-			robYf = robY0;
-
-			geometry_msgs::PoseStamped candidate_base_pose;
-			candidate_base_pose.header.frame_id = "/abs_nwu";
-			candidate_base_pose.header.seq = 0;
-			candidate_base_pose.header.stamp = ros::Time::now();
-
-			candidate_base_pose.pose.position.x = robxf;
-			candidate_base_pose.pose.position.y = robyf;
-			candidate_base_pose.pose.position.z = robzf;
-
-			tf::Quaternion robqf = tf::createQuaternionFromRPY(robRf,robPf,robYf);
-			candidate_base_pose.pose.orientation.x = robqf[0];
-			candidate_base_pose.pose.orientation.y = robqf[1];
-			candidate_base_pose.pose.orientation.z = robqf[2];
-			candidate_base_pose.pose.orientation.w = robqf[3];
-			candidate_base_poses.push_back(candidate_base_pose);
-
-			ROS_ERROR("    No candidate pose was found!");
-			return false;
-		}
-		else if (cntTotMax > 1)	// if more than one candidate poses are selected
-							// (we can select poses with pTot higher than a THRESHOLD)
-		{
-=======
 		
 		if (cntTotMax==0)
 		{
@@ -766,7 +621,6 @@
 		else if (cntTotMax > 1)	// if more than one candidate poses are selected
 							// (we can select poses with pTot higher than a THRESHOLD)
 		{
->>>>>>> ce873849
 			// a) sorting by difference of angular coordinates for current and desired poses
 			// ASSUME? backward driving is allowed for husky
 			// HEURISTIC: minimize angle difference between robot orientation (robY) and robot motion direction (angO2Rcur)
@@ -809,13 +663,8 @@
 							}
 						}
 			ROS_INFO("    cntTotMax: %d",cntTotMax);
-<<<<<<< HEAD
-
-			// TODO: comment these part for more candidates
-=======
 				
 			// TODO: comment these part for more candidates	
->>>>>>> ce873849
 			if (bSortMetric==2)
 			{
 				if (cntTotMax > 1)	// if more than one candidate poses are still selected
@@ -861,11 +710,7 @@
 					ROS_INFO("    cntTotMax: %d",cntTotMax);
 					if (cntTotMax > 1)
 						ROS_WARN("    Multiple candidate poses exist!");
-<<<<<<< HEAD
-
-=======
 				
->>>>>>> ce873849
 				}
 			}	// if (bSortMetric==2)
 		}
@@ -902,15 +747,9 @@
 						candidate_base_pose.pose.position.z = robzf;
 
 						tf::Quaternion robqf = tf::createQuaternionFromRPY(robRf,robPf,robYf);
-<<<<<<< HEAD
-						candidate_base_pose.pose.orientation.x = robqf[0];
-						candidate_base_pose.pose.orientation.y = robqf[1];
-						candidate_base_pose.pose.orientation.z = robqf[2];
-=======
 						candidate_base_pose.pose.orientation.x = robqf[0]; 
 						candidate_base_pose.pose.orientation.y = robqf[1]; 
 						candidate_base_pose.pose.orientation.z = robqf[2]; 
->>>>>>> ce873849
 						candidate_base_pose.pose.orientation.w = robqf[3];
 						candidate_base_poses.push_back(candidate_base_pose);
 					}
@@ -934,11 +773,7 @@
 						cntTotMax++;
 					}
 		ROS_INFO("    cntTotMax: %d",cntTotMax);
-<<<<<<< HEAD
-
-=======
 		
->>>>>>> ce873849
 		if (cntTotMax==0)
 		{
 			// TODO: check why the previous candidate_base_poses remain in RViz panel
@@ -946,11 +781,7 @@
 			robxf = robx0;
 			robyf = roby0;
 			robYf = robY0;
-<<<<<<< HEAD
-
-=======
 			
->>>>>>> ce873849
 			geometry_msgs::PoseStamped candidate_base_pose;
 			candidate_base_pose.header.frame_id = "/abs_nwu";
 			candidate_base_pose.header.seq = 0;
@@ -961,15 +792,9 @@
 			candidate_base_pose.pose.position.z = robzf;
 
 			tf::Quaternion robqf = tf::createQuaternionFromRPY(robRf,robPf,robYf);
-<<<<<<< HEAD
-			candidate_base_pose.pose.orientation.x = robqf[0];
-			candidate_base_pose.pose.orientation.y = robqf[1];
-			candidate_base_pose.pose.orientation.z = robqf[2];
-=======
 			candidate_base_pose.pose.orientation.x = robqf[0]; 
 			candidate_base_pose.pose.orientation.y = robqf[1]; 
 			candidate_base_pose.pose.orientation.z = robqf[2]; 
->>>>>>> ce873849
 			candidate_base_pose.pose.orientation.w = robqf[3];
 			candidate_base_poses.push_back(candidate_base_pose);
 
@@ -995,11 +820,7 @@
 						cands.push_back(cand);
 					}
 		std::sort(cands.begin(), cands.end());
-<<<<<<< HEAD
-
-=======
 		
->>>>>>> ce873849
 
 		// 6-2) generate final desired robot poses with maximum pTot
 		ROS_INFO("Reposition Base Command Result:");
@@ -1034,15 +855,9 @@
 				candidate_base_pose.pose.position.z = robzf;
 
 				tf::Quaternion robqf = tf::createQuaternionFromRPY(robRf,robPf,robYf);
-<<<<<<< HEAD
-				candidate_base_pose.pose.orientation.x = robqf[0];
-				candidate_base_pose.pose.orientation.y = robqf[1];
-				candidate_base_pose.pose.orientation.z = robqf[2];
-=======
 				candidate_base_pose.pose.orientation.x = robqf[0]; 
 				candidate_base_pose.pose.orientation.y = robqf[1]; 
 				candidate_base_pose.pose.orientation.z = robqf[2]; 
->>>>>>> ce873849
 				candidate_base_pose.pose.orientation.w = robqf[3];
 				candidate_base_poses.push_back(candidate_base_pose);
 			}
