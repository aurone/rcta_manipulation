--- conflicted
+++ resolved
@@ -186,23 +186,29 @@
 
 bool RobotModel::load(const std::string& urdf_string)
 {
-    boost::shared_ptr<urdf::ModelInterface> urdf = urdf::parseURDF(urdf_string);
-    if (!urdf) {
+    boost::shared_ptr<urdf::ModelInterface> urdf_model = urdf::parseURDF(urdf_string);
+    if (!urdf_model) {
         ROS_ERROR("Failed to parse URDF");
         return false;
     }
 
     std::string why;
-<<<<<<< HEAD
-    if (!extract_joint_info(urdf, joint_names_, min_limits_, max_limits_, min_safety_limits_, max_safety_limits_, max_velocity_limits_, continuous, why)) {
-=======
-    if (!extract_joint_info(urdf, joint_names_, min_limits_, max_limits_, max_velocity_limits_, continuous_, why)) {
->>>>>>> c16d7a11
+    if (!extract_joint_info(
+            *urdf_model,
+            joint_names_,
+            min_limits_,
+            max_limits_, 
+            min_safety_limits_, 
+            max_safety_limits_, 
+            max_velocity_limits_, 
+            continuous_, 
+            why))
+    {
         ROS_ERROR("Failed to extract joint info (%s)", why.c_str());
         return false;
     }
 
-    boost::shared_ptr<const urdf::Joint> first_joint = urdf->getJoint("arm_1_shoulder_twist");
+    boost::shared_ptr<const urdf::Joint> first_joint = urdf_model->getJoint("arm_1_shoulder_twist");
     if (!first_joint) {
         return false;
     }
@@ -479,7 +485,7 @@
 }
 
 bool RobotModel::extract_joint_info(
-    const boost::shared_ptr<urdf::ModelInterface>& urdf_model,
+    const urdf::ModelInterface& urdf_model,
     const std::vector<std::string>& joints,
     std::vector<double>& min_limits_out,
     std::vector<double>& max_limits_out,
@@ -498,7 +504,7 @@
 
     bool success = true;
     for (const std::string& joint : joints) {
-        boost::shared_ptr<const urdf::Joint> joint_model = urdf_model->getJoint(joint);
+        boost::shared_ptr<const urdf::Joint> joint_model = urdf_model.getJoint(joint);
 
         if (!joint_model) {
             why = "No joint '" + joint + "'";
