#include "ManipulatorCommandPanel.h"

#include <cassert>
#include <algorithm>
#include <functional>
#include <limits>
#include <queue>
#include <sstream>
#include <Eigen/Dense>
#include <eigen_conversions/eigen_msg.h>
#include <geometry_msgs/TransformStamped.h>
#include <sbpl_geometry_utils/interpolation.h>
#include <sbpl_geometry_utils/utils.h>
#include <sensor_msgs/JointState.h>
#include <std_msgs/ColorRGBA.h>
#include <trajectory_msgs/JointTrajectory.h>
#include <visualization_msgs/MarkerArray.h>
#include <geometric_shapes/shape_operations.h>
#include <hdt/common/stringifier/stringifier.h>
#include <hdt/common/msg_utils/msg_utils.h>
#include <hdt/common/utils/utils.h>

namespace hdt
{

ManipulatorCommandPanel::ManipulatorCommandPanel(QWidget *parent) :
    rviz::Panel(parent),
    nh_(),
    move_arm_command_client_(),
    pending_move_arm_command_(false),
    viservo_command_client_(),
    pending_viservo_command_(false),
    grasp_object_command_client_(),
    pending_grasp_object_command_(false),
    reposition_base_command_client_(),
    pending_reposition_base_command_(false),
    teleport_andalite_command_client_(),
    pending_teleport_andalite_command_(false),
    teleport_hdt_command_client_(),
    pending_teleport_hdt_command_(false),
    robot_description_line_edit_(nullptr),
    refresh_robot_desc_button_(nullptr),
    global_frame_line_edit_(nullptr),
    refresh_global_frame_button_(nullptr),
    copy_current_base_pose_button_(nullptr),
    teleport_base_command_x_box_(nullptr),
    teleport_base_command_y_box_(nullptr),
    teleport_base_command_z_box_(nullptr),
    teleport_base_command_yaw_box_(nullptr),
    send_teleport_andalite_command_button_(nullptr),
    send_teleport_hdt_command_button_(nullptr),
    octomap_checkbox_(nullptr),
    octomap_topic_line_edit_(nullptr),
    copy_current_state_button_(nullptr),
    cycle_ik_solutions_button_(nullptr),
    send_move_arm_command_button_(nullptr),
    send_joint_goal_button_(nullptr),
    j1_spinbox_(nullptr),
    j2_spinbox_(nullptr),
    j3_spinbox_(nullptr),
    j4_spinbox_(nullptr),
    j5_spinbox_(nullptr),
    j6_spinbox_(nullptr),
    j7_spinbox_(nullptr),
    send_viservo_command_button_(nullptr),
    send_grasp_object_command_button_(nullptr),
    send_reposition_base_command_button_(nullptr),
    world_to_robot_(Eigen::Affine3d::Identity()),
    world_to_object_(Eigen::Affine3d::Identity()),
    robot_model_(),
    rm_loader_(),
    rm_(),
    rs_(),
    server_("hdt_control"),
    joint_states_sub_(),
    robot_markers_pub_(),
    last_joint_state_(),
    tip_link_(),
    base_link_(),
    mount_frame_to_manipulator_frame_(Eigen::Affine3d::Identity()),
    listener_(),
    robot_description_(),
    global_frame_(),
    candidate_base_poses_()
{
    setup_gui();
    joint_states_sub_ = nh_.subscribe("joint_states", 1, &ManipulatorCommandPanel::joint_states_callback, this);
    robot_markers_pub_ = nh_.advertise<visualization_msgs::MarkerArray>("visualization_marker_array", 1);
}

ManipulatorCommandPanel::~ManipulatorCommandPanel()
{
}

void ManipulatorCommandPanel::load(const rviz::Config& config)
{
    rviz::Panel::load(config);

    ROS_INFO("Loading config for '%s'", this->getName().toStdString().c_str());

    QString global_frame, robot_description;
    bool use_global_frame;
    float base_x, base_y, base_yaw;
    config.mapGetString("global_frame", &global_frame);
    config.mapGetString("robot_description", &robot_description);
    config.mapGetBool("use_global_frame", &use_global_frame);
    config.mapGetFloat("base_x", &base_x);
    config.mapGetFloat("base_y", &base_y);
    config.mapGetFloat("base_yaw", &base_yaw);

    ROS_INFO("Robot Description: %s", robot_description.toStdString().c_str());
    ROS_INFO("Use Global Frame: %s", use_global_frame ? "true" : "false");
    ROS_INFO("Global Frame: %s", global_frame.toStdString().c_str());

    if (!robot_description.isEmpty()) {
        // attempt to initalize the robot via this robot description
        std::string why;
        if (!set_robot_description(robot_description.toStdString(), why)) {
            QMessageBox::warning(
                    this,
                    tr("Config Failure"),
                    tr("Failed to load 'robot_description' from panel config (%1)").arg(QString::fromStdString(why)));
        }
    }

    // Update checkbox without firing off signals
    disconnect(global_frame_checkbox_, SIGNAL(stateChanged(int)), this, SLOT(check_use_global_frame(int)));
    global_frame_checkbox_->setChecked(use_global_frame);
    connect(global_frame_checkbox_, SIGNAL(stateChanged(int)), this, SLOT(check_use_global_frame(int)));

    set_use_global_frame(use_global_frame);

    if (!global_frame.isEmpty()) {
        std::string why;
        if (!set_global_frame(global_frame.toStdString(), why)) {
            QMessageBox::warning(
                    this,
                    tr("Config Failure"),
                    tr("Failed to load 'global_frame' from panel config (%1)").arg(QString::fromStdString(why)));
        }
    }

    world_to_robot_ = Eigen::Translation3d(base_x, base_y, 0.0) * Eigen::AngleAxisd(base_yaw, Eigen::Vector3d(0, 0, 1));
    update_manipulator_marker_pose();
    update_object_marker_pose();

    update_base_pose_spinboxes();
    update_gui();
}

void ManipulatorCommandPanel::save(rviz::Config config) const
{
    rviz::Panel::save(config);

    ROS_INFO("Saving config for '%s'", this->getName().toStdString().c_str());

    config.mapSetValue("robot_description", QString::fromStdString(this->get_robot_description()));
    config.mapSetValue("use_global_frame", use_global_frame());
    config.mapSetValue("global_frame", QString::fromStdString(this->get_global_frame()));
    config.mapSetValue("base_x", robot_transform().translation()(0, 0));
    config.mapSetValue("base_y", robot_transform().translation()(1, 0));
    double yaw, pitch, roll;
    msg_utils::get_euler_ypr(robot_transform(), yaw, pitch, roll);
    config.mapSetValue("base_yaw", yaw);
}

void ManipulatorCommandPanel::refresh_robot_description()
{
    std::string user_robot_description = robot_description_line_edit_->text().toStdString();
    if (user_robot_description.empty()) {
        QMessageBox::information(this, tr("Robot Description"), tr("Please enter a valid ROS parameter for the URDF"));
        return;
    }

    std::string why;
    if (!set_robot_description(user_robot_description, why)) {
        QMessageBox::warning(
                this,
                tr("Robot Description"),
                tr("Failed to set the robot description to '%1' (%2)")
                    .arg(QString::fromStdString(user_robot_description), QString::fromStdString(why)));
    }

    update_gui();
}

void ManipulatorCommandPanel::refresh_global_frame()
{
    std::string user_global_frame = global_frame_line_edit_->text().toStdString();

    std::string why;
    if (!set_global_frame(user_global_frame, why)) {
        QMessageBox::warning(
                this,
                tr("Global Frame"),
                tr("Failed to set the global frame to  '%1' (%2)")
                    .arg(QString::fromStdString(user_global_frame), QString::fromStdString(why)));
    }

    update_gui();
}

void ManipulatorCommandPanel::check_use_global_frame(int state)
{
    set_use_global_frame(state);
    update_gui();
}

void ManipulatorCommandPanel::copy_current_base_pose()
{
    tf::StampedTransform world_to_robot;
    listener_.lookupTransform(get_global_frame(), rm_->getModelFrame(), ros::Time(0), world_to_robot);
    msg_utils::convert(world_to_robot, world_to_robot_);
    double roll, pitch, yaw;
    msg_utils::get_euler_ypr(world_to_robot_, yaw, pitch, roll);
    Eigen::Vector3d robot_pos(world_to_robot_.translation());
    teleport_base_command_x_box_->setValue(robot_pos.x());
    teleport_base_command_y_box_->setValue(robot_pos.y());
    teleport_base_command_z_box_->setValue(robot_pos.z());
    teleport_base_command_yaw_box_->setValue(sbpl::utils::ToDegrees(yaw));
    publish_phantom_robot_visualizations();
}

void ManipulatorCommandPanel::update_base_pose_x(double x)
{
    world_to_robot_.translation()(0, 0) = x;
    update_manipulator_marker_pose();
    publish_phantom_robot_visualizations();
}

void ManipulatorCommandPanel::update_base_pose_y(double y)
{
    world_to_robot_.translation()(1, 0) = y;
    update_manipulator_marker_pose();
    publish_phantom_robot_visualizations();
}

void ManipulatorCommandPanel::update_base_pose_z(double z)
{
    world_to_robot_.translation()(2, 0) = z;
    update_manipulator_marker_pose();
    publish_phantom_robot_visualizations();
}

void ManipulatorCommandPanel::update_base_pose_yaw(double yaw_deg)
{
    double yaw_rad = sbpl::utils::ToRadians(yaw_deg);
    world_to_robot_ =
            Eigen::Translation3d(world_to_robot_.translation()) *
            Eigen::AngleAxisd(yaw_rad, Eigen::Vector3d(0.0, 0.0, 1.0));
    update_manipulator_marker_pose();
    publish_phantom_robot_visualizations();
}

void ManipulatorCommandPanel::update_base_pose_candidate(int index)
{
    if (index > 0) {
        base_candidate_idx_ = index - 1;
        assert(base_candidate_idx_ >= 0 && base_candidate_idx_ < candidate_base_poses_.size());

        tf::poseMsgToEigen(candidate_base_poses_[base_candidate_idx_].pose, world_to_robot_);

        update_base_pose_spinboxes();
        update_manipulator_marker_pose();
        publish_phantom_robot_visualizations();
    }
}

void ManipulatorCommandPanel::send_teleport_andalite_command()
{
    if (!reconnect_client(teleport_andalite_command_client_, "teleport_andalite_command")) {
        QMessageBox::warning(this, tr("Connection Failure"), tr("Unable to send Teleport Andalite Command (server is not connected)"));
        return;
    }

    hdt::TeleportAndaliteCommandGoal teleport_andalite_goal;
    teleport_andalite_goal.global_pose.header.seq = 0;
    teleport_andalite_goal.global_pose.header.stamp = ros::Time::now();
    teleport_andalite_goal.global_pose.header.frame_id = interactive_marker_frame();
    tf::poseEigenToMsg(world_to_robot_, teleport_andalite_goal.global_pose.pose);

    auto result_cb = boost::bind(&ManipulatorCommandPanel::teleport_andalite_command_result_cb, this, _1, _2);
    teleport_andalite_command_client_->sendGoal(teleport_andalite_goal, result_cb);

    pending_teleport_andalite_command_ = true;
}

void ManipulatorCommandPanel::send_teleport_hdt_command()
{
    if (!reconnect_client(teleport_hdt_command_client_, "teleport_hdt_command")) {
        QMessageBox::warning(this, tr("Connection Failure"), tr("Unable to send Teleport HDT Command (server is not connected)"));
        return;
    }

    hdt::TeleportHDTCommandGoal teleport_hdt_goal;
    teleport_hdt_goal.joint_state.header.seq = 0;
    teleport_hdt_goal.joint_state.header.stamp = ros::Time(0);
    teleport_hdt_goal.joint_state.header.frame_id = "";
    teleport_hdt_goal.joint_state.name = robot_model_->joint_names();
    teleport_hdt_goal.joint_state.position = get_phantom_joint_angles();

    auto result_cb = boost::bind(&ManipulatorCommandPanel::teleport_hdt_command_result_cb, this, _1, _2);
    teleport_hdt_command_client_->sendGoal(teleport_hdt_goal, result_cb);
    pending_teleport_hdt_command_ = true;
}

void ManipulatorCommandPanel::check_send_octomap(int)
{
	ROS_INFO("Send Octomap: %s", ::boolstr(octomap_checkbox_->isChecked()));
}

void ManipulatorCommandPanel::subscribe_to_octomap()
{
	const std::string octomap_topic = octomap_topic_line_edit_->text().toStdString();
	last_octomap_msg_.reset();
	if (octomap_topic.empty()) {
		ROS_INFO("Shutting down octomap subscriber");
		octomap_sub_.shutdown();
	}
	else {
		ROS_INFO("Subscribing to octomap topic '%s'", octomap_topic.c_str());
		octomap_sub_ = nh_.subscribe<octomap_msgs::Octomap>(octomap_topic, 1, &ManipulatorCommandPanel::octomap_callback, this);
	}
}

void ManipulatorCommandPanel::copy_current_state()
{
    std::vector<double> curr_joint_angles = get_current_joint_angles();
    if (!set_phantom_joint_angles(curr_joint_angles)) {
        QMessageBox::warning(this, tr("Copy Current State"), tr("Failed to copy current state to phantom state"));
        return;
    }

    update_manipulator_marker_pose();
    update_spinboxes();
    publish_phantom_robot_visualizations();
}

void ManipulatorCommandPanel::cycle_ik_solutions()
{
   Eigen::Affine3d new_eef_pose;
   new_eef_pose = rs_->getLinkState(tip_link_)->getGlobalLinkTransform();

   // manipulator -> eef = manipulator -> base * base -> root * root -> eef
   new_eef_pose = mount_frame_to_manipulator_frame_.inverse() * rs_->getFrameTransform(base_link_).inverse() * new_eef_pose;

   // get the current joint configuration to use as a seed for picking a nearby ik solution
   std::vector<double> curr_joint_angles(7);
   curr_joint_angles[0] = rs_->getJointState("arm_1_shoulder_twist")->getVariableValues()[0];
   curr_joint_angles[1] = rs_->getJointState("arm_2_shoulder_lift")->getVariableValues()[0];
   curr_joint_angles[2] = rs_->getJointState("arm_3_elbow_twist")->getVariableValues()[0];
   curr_joint_angles[3] = rs_->getJointState("arm_4_elbow_lift")->getVariableValues()[0];
   curr_joint_angles[4] = rs_->getJointState("arm_5_wrist_twist")->getVariableValues()[0];
   curr_joint_angles[5] = rs_->getJointState("arm_6_wrist_lift")->getVariableValues()[0];
   curr_joint_angles[6] = rs_->getJointState("arm_7_gripper_lift")->getVariableValues()[0];

   const double ik_search_res = sbpl::utils::ToRadians(1.0);

   std::vector<std::vector<double>> ik_solutions;
   SimpleIKSolutionGenerator solgen = robot_model_->compute_all_ik_solutions(new_eef_pose, curr_joint_angles);

   std::vector<double> iksol;
   while (solgen(iksol)) {
        ik_solutions.push_back(std::move(iksol));
   }

   std::sort(ik_solutions.begin(), ik_solutions.end(), [&curr_joint_angles](const std::vector<double>& j1, const std::vector<double>& j2)
   {
       return ComputeJointStateL2NormSqrd(j1, curr_joint_angles) < ComputeJointStateL2NormSqrd(j2, curr_joint_angles);
   });

   if (ik_solutions.size() > 1) {
       ROS_INFO("BAM, %zd solutions", ik_solutions.size());
       std::vector<std::vector<double>>::const_iterator next = ++ik_solutions.cbegin();
       if (!set_phantom_joint_angles(*next)) {
           QMessageBox::warning(this, tr("Cycle IK Solutions"), tr("Failed to set phantom state from ik solution"));
           return;
       }
       rs_->updateLinkTransforms();
       publish_phantom_robot_visualizations();
   }
   else {
       ROS_WARN("Not enough IK solutions to cycle");
   }
}

void ManipulatorCommandPanel::send_move_arm_command()
{
    if (!reconnect_client(move_arm_command_client_, "move_arm_command")) {
        QMessageBox::warning(this, tr("Connection Failure"), tr("Unable to send Move Arm Command (server is not connected)"));
        return;
    }

    hdt::MoveArmCommandGoal move_arm_goal;

    move_arm_goal.type = hdt::MoveArmCommandGoal::EndEffectorGoal;

    // mounting frame -> eef = mounting_frame -> root * root -> eef
    const Eigen::Affine3d& root_to_mount_frame = rs_->getFrameTransform(base_link_);
    tf::poseEigenToMsg(
            root_to_mount_frame.inverse() * rs_->getLinkState("arm_7_gripper_lift_link")->getGlobalLinkTransform(),
            move_arm_goal.goal_pose);

    // manipulator -> eef = manipulator -> mount * mount -> root * root -> end effector
    Eigen::Affine3d manipulator_frame_to_eef_frame =
            mount_frame_to_manipulator_frame_.inverse() *
            root_to_mount_frame.inverse() *
            rs_->getLinkState("arm_7_gripper_lift_link")->getGlobalLinkTransform();

    geometry_msgs::Pose eef_in_manipulator_frame;
    tf::poseEigenToMsg(manipulator_frame_to_eef_frame, eef_in_manipulator_frame);
    ROS_INFO("eef in manipulator frame: %s", to_string(manipulator_frame_to_eef_frame).c_str());

<<<<<<< HEAD
    move_arm_goal.execute_path = true;
=======
    if (last_octomap_msg_ && octomap_checkbox_->isChecked()) {
        move_arm_goal.octomap = *last_octomap_msg_;
    }
>>>>>>> c16d7a11

    auto result_callback = boost::bind(&ManipulatorCommandPanel::move_arm_command_result_cb, this, _1, _2);
    move_arm_command_client_->sendGoal(move_arm_goal, result_callback);

    pending_move_arm_command_ = true;
    update_gui();
}

void ManipulatorCommandPanel::send_joint_goal()
{
    if (!reconnect_client(move_arm_command_client_, "move_arm_command")) {
        QMessageBox::warning(this, tr("Connection Failure"), tr("Unable to send Move Arm Command (server is not connected)"));
        return;
    }

    hdt::MoveArmCommandGoal move_arm_goal;
    move_arm_goal.type = hdt::MoveArmCommandGoal::JointGoal;

    move_arm_goal.goal_joint_state.header.stamp = ros::Time::now();
    move_arm_goal.goal_joint_state.name = robot_model_->joint_names();
    move_arm_goal.goal_joint_state.position.reserve(7);
    for (const std::string& joint_name : robot_model_->joint_names()) {
        move_arm_goal.goal_joint_state.position.push_back(rs_->getJointState(joint_name)->getVariableValues()[0]);
    }

    if (last_octomap_msg_ && octomap_checkbox_->isChecked()) {
        move_arm_goal.octomap = *last_octomap_msg_;
    }

    auto result_callback = boost::bind(&ManipulatorCommandPanel::move_arm_command_result_cb, this, _1, _2);
    move_arm_command_client_->sendGoal(move_arm_goal, result_callback);

    pending_move_arm_command_ = true;
    update_gui();
}

void ManipulatorCommandPanel::update_j1_position(double value)
{
    update_joint_position(0, value);
}

void ManipulatorCommandPanel::update_j2_position(double value)
{
    update_joint_position(1, value);
}

void ManipulatorCommandPanel::update_j3_position(double value)
{
    update_joint_position(2, value);
}

void ManipulatorCommandPanel::update_j4_position(double value)
{
    update_joint_position(3, value);
}

void ManipulatorCommandPanel::update_j5_position(double value)
{
    update_joint_position(4, value);
}

void ManipulatorCommandPanel::update_j6_position(double value)
{
    update_joint_position(5, value);
}

void ManipulatorCommandPanel::update_j7_position(double value)
{
    update_joint_position(6, value);
}

void ManipulatorCommandPanel::send_viservo_command()
{
    if (!reconnect_client(viservo_command_client_, "viservo_command")) {
        QMessageBox::warning(this, tr("Connection Failure"), tr("Unable to send Viservo Command (server is not connected)"));
        return;
    }

    const std::string camera_link_name = "camera_rgb_frame";
    const std::string wrist_link_name = "arm_7_gripper_lift_link";

    if (/*!rs_->hasLinkState(camera_link_name) ||*/ !rs_->hasLinkState(wrist_link_name)) {
        ROS_ERROR("Robot State does not contain transforms for camera or wrist links");
        return;
    }

    geometry_msgs::PoseStamped identity_pose_camera_frame;
    identity_pose_camera_frame.header.frame_id = camera_link_name;
    identity_pose_camera_frame.header.stamp = ros::Time(0);
    identity_pose_camera_frame.header.seq = 0;
    identity_pose_camera_frame.pose.position.x = identity_pose_camera_frame.pose.position.y = identity_pose_camera_frame.pose.position.z = 0.0;
    identity_pose_camera_frame.pose.orientation.x = identity_pose_camera_frame.pose.orientation.y = identity_pose_camera_frame.pose.orientation.z = 0.0;
    identity_pose_camera_frame.pose.orientation.w = 1.0;
    geometry_msgs::PoseStamped root_to_camera_pose;
    try {
        listener_.transformPose(rs_->getRobotModel()->getRootLinkName(), identity_pose_camera_frame, root_to_camera_pose);
    }
    catch (const tf::TransformException& ex) {
        ROS_ERROR("Failed to find fixed transform between '%s' and %s'", camera_link_name.c_str(), wrist_link_name.c_str());
        return;
    }

    Eigen::Affine3d root_to_camera;
    tf::poseMsgToEigen(root_to_camera_pose.pose, root_to_camera);

    ROS_INFO("Root to camera: %s", to_string(root_to_camera).c_str());

    // construct the goal wrist pose in the camera frame; the goal pose should be the same pose as whatever pose we think we're currently at.
//    const Eigen::Affine3d& root_to_camera = rs_->getLinkState(camera_link_name)->getGlobalLinkTransform();
    const Eigen::Affine3d& root_to_wrist = rs_->getLinkState(wrist_link_name)->getGlobalLinkTransform();
    Eigen::Affine3d camera_to_wrist = root_to_camera.inverse() * root_to_wrist;

    hdt::ViservoCommandGoal viservo_goal;
    tf::poseEigenToMsg(camera_to_wrist, viservo_goal.goal_pose);
    auto result_callback = boost::bind(&ManipulatorCommandPanel::viservo_command_result_cb, this, _1, _2);
    viservo_command_client_->sendGoal(viservo_goal, result_callback);

    pending_viservo_command_ = true;
    update_gui();
}

void ManipulatorCommandPanel::send_grasp_object_command()
{
    if (!reconnect_client(grasp_object_command_client_, "grasp_object_command")) {
        QMessageBox::warning(this, tr("Command Failure"), tr("Unable to send Grasp Object Command (server is not connected)"));
        return;
    }

    const std::string gas_can_interactive_marker_name = "gas_canister_fixture";
    visualization_msgs::InteractiveMarker gas_can_interactive_marker;
    if (!server_.get(gas_can_interactive_marker_name, gas_can_interactive_marker)) {
        QMessageBox::warning(this, tr("Command Failure"), tr("Unable to send Grasp Object Command (no interactive marker named 'gas_canister_fixture'"));
        return;
    }

    hdt_msgs::GraspObjectCommandGoal grasp_object_goal;

    static int grasp_object_goal_id = 0;
    grasp_object_goal.id = grasp_object_goal_id++;
    grasp_object_goal.retry_count = 0;

    // robot -> object = robot -> marker * marker -> object
    Eigen::Affine3d robot_to_object = robot_transform().inverse() * object_transform();
    grasp_object_goal.gas_can_in_base_link.header.frame_id = rm_->getModelFrame();
    tf::poseEigenToMsg(robot_to_object, grasp_object_goal.gas_can_in_base_link.pose);

    ROS_INFO("Robot -> Marker: %s", to_string(robot_transform().inverse()).c_str());
    ROS_INFO("Marker -> Object: %s", to_string(object_transform()).c_str());
    ROS_INFO("Robot -> Object: %s", to_string(robot_to_object).c_str());

    grasp_object_goal.gas_can_in_map.header.frame_id = interactive_marker_frame();
    tf::poseEigenToMsg(object_transform(), grasp_object_goal.gas_can_in_map.pose);

    grasp_object_goal.octomap = *last_octomap_msg_;

    auto result_callback = boost::bind(&ManipulatorCommandPanel::grasp_object_command_result_cb, this, _1, _2);
    grasp_object_command_client_->sendGoal(grasp_object_goal, result_callback);

    pending_grasp_object_command_ = true;
    update_gui();
}

void ManipulatorCommandPanel::send_reposition_base_command()
{
    if (!reconnect_client(reposition_base_command_client_, "reposition_base_command")) {
        QMessageBox::warning(this, tr("Command Failure"), tr("Unable to send Reposition Base Command (server is not connected)"));
        return;
    }

    hdt_msgs::RepositionBaseCommandGoal reposition_base_goal;

    static int reposition_base_goal_id = 0;
    reposition_base_goal.id = reposition_base_goal_id++;
    reposition_base_goal.retry_count = 0;

    tf::poseEigenToMsg(world_to_object_, reposition_base_goal.gas_can_in_map.pose);
    reposition_base_goal.gas_can_in_map.header.frame_id = interactive_marker_frame();

    tf::poseEigenToMsg(world_to_robot_, reposition_base_goal.base_link_in_map.pose);
    reposition_base_goal.base_link_in_map.header.frame_id = interactive_marker_frame();

    // TODO: occupancy grid

    auto result_callback = boost::bind(&ManipulatorCommandPanel::reposition_base_command_result_cb, this, _1, _2);
    reposition_base_command_client_->sendGoal(reposition_base_goal, result_callback);

    pending_reposition_base_command_ = true;
    update_gui();
}

void ManipulatorCommandPanel::setup_gui()
{
    QVBoxLayout* main_layout = new QVBoxLayout;

    // general settings
    QGroupBox* general_settings_group = new QGroupBox(tr("General Settings"));
        QVBoxLayout* general_settings_layout = new QVBoxLayout;
            QHBoxLayout* robot_description_layout = new QHBoxLayout;
                QLabel* robot_description_label = new QLabel(tr("Robot Description:"));
                robot_description_line_edit_ = new QLineEdit;
                refresh_robot_desc_button_ = new QPushButton(tr("Refresh"));
            robot_description_layout->addWidget(robot_description_label);
            robot_description_layout->addWidget(robot_description_line_edit_);
            robot_description_layout->addWidget(refresh_robot_desc_button_);
            QHBoxLayout* global_frame_layout = new QHBoxLayout;
                global_frame_checkbox_ = new QCheckBox(tr("Use Global Frame"));
                global_frame_checkbox_->setChecked(false);
                QLabel* global_frame_label = new QLabel(tr("Global Frame:"));
                global_frame_line_edit_ = new QLineEdit;
                global_frame_line_edit_->setEnabled(false);
                refresh_global_frame_button_ = new QPushButton(tr("Refresh"));
            global_frame_layout->addWidget(global_frame_checkbox_);
            global_frame_layout->addWidget(global_frame_label);
            global_frame_layout->addWidget(global_frame_line_edit_);
            global_frame_layout->addWidget(refresh_global_frame_button_);
        general_settings_layout->addLayout(robot_description_layout);
        general_settings_layout->addLayout(global_frame_layout);
    general_settings_group->setLayout(general_settings_layout);

    // base commands
    QGroupBox* base_commands_group = new QGroupBox(tr("Base Commands"));
        QVBoxLayout* base_commands_layout = new QVBoxLayout;
            copy_current_base_pose_button_ = new QPushButton(tr("Copy Current Base Pose"));
            QHBoxLayout* base_pose_spinbox_layout = new QHBoxLayout;
                QLabel* x_label = new QLabel(tr("X:"));
                teleport_base_command_x_box_ = new QDoubleSpinBox;
                teleport_base_command_x_box_->setMinimum(-100.0);
                teleport_base_command_x_box_->setMaximum(100.0);
                teleport_base_command_x_box_->setSingleStep(0.05);
                QLabel* y_label = new QLabel(tr("Y:"));
                teleport_base_command_y_box_ = new QDoubleSpinBox;
                teleport_base_command_y_box_->setMinimum(-100.0);
                teleport_base_command_y_box_->setMaximum(100.0);
                teleport_base_command_y_box_->setSingleStep(0.05);
                QLabel* z_label = new QLabel(tr("Z:"));
                teleport_base_command_z_box_ = new QDoubleSpinBox;
                QLabel* yaw_label = new QLabel(tr("Yaw:"));
                teleport_base_command_yaw_box_ = new QDoubleSpinBox;
                teleport_base_command_yaw_box_->setMinimum(0.0);
                teleport_base_command_yaw_box_->setMaximum(359.0);
                teleport_base_command_yaw_box_->setSingleStep(1.0);
                teleport_base_command_yaw_box_->setWrapping(true);
            base_pose_spinbox_layout->addWidget(x_label);
            base_pose_spinbox_layout->addWidget(teleport_base_command_x_box_);
            base_pose_spinbox_layout->addWidget(y_label);
            base_pose_spinbox_layout->addWidget(teleport_base_command_y_box_);
            base_pose_spinbox_layout->addWidget(yaw_label);
            base_pose_spinbox_layout->addWidget(teleport_base_command_yaw_box_);
            send_teleport_andalite_command_button_ = new QPushButton(tr("Teleport Andalite"));
        base_commands_layout->addWidget(copy_current_base_pose_button_);
        base_commands_layout->addLayout(base_pose_spinbox_layout);
        base_commands_layout->addWidget(send_teleport_andalite_command_button_);
    base_commands_group->setLayout(base_commands_layout);

    // arm commands
    QGroupBox* arm_commands_group = new QGroupBox(tr("Arm Commands"));
        QVBoxLayout* arm_commands_layout = new QVBoxLayout;
            QHBoxLayout* octomap_settings_layout = new QHBoxLayout;
            	octomap_checkbox_ = new QCheckBox(tr("Send Octomap"));
            	octomap_checkbox_->setChecked(false);
            	QLabel* octomap_topic_label = new QLabel(tr("Octomap Topic:"));
            	octomap_topic_line_edit_ = new QLineEdit;
			octomap_settings_layout->addWidget(octomap_checkbox_);
			octomap_settings_layout->addWidget(octomap_topic_label);
			octomap_settings_layout->addWidget(octomap_topic_line_edit_);
            copy_current_state_button_ = new QPushButton(tr("Copy Arm State"));
            cycle_ik_solutions_button_ = new QPushButton(tr("Cycle IK Solution"));
            QGridLayout* joint_state_spinbox_layout = new QGridLayout;
                QLabel* j1_label = new QLabel(tr("J1"));
                j1_spinbox_ = new QDoubleSpinBox;
                QLabel* j2_label = new QLabel(tr("J2"));
                j2_spinbox_ = new QDoubleSpinBox;
                QLabel* j3_label = new QLabel(tr("J3"));
                j3_spinbox_ = new QDoubleSpinBox;
                QLabel* j4_label = new QLabel(tr("J4"));
                j4_spinbox_ = new QDoubleSpinBox;
                QLabel* j5_label = new QLabel(tr("J5"));
                j5_spinbox_ = new QDoubleSpinBox;
                QLabel* j6_label = new QLabel(tr("J6"));
                j6_spinbox_ = new QDoubleSpinBox;
                QLabel* j7_label = new QLabel(tr("J7"));
                j7_spinbox_ = new QDoubleSpinBox;
            joint_state_spinbox_layout->addWidget(j1_label, 0, 0);
            joint_state_spinbox_layout->addWidget(j1_spinbox_, 0, 1);
            joint_state_spinbox_layout->addWidget(j2_label, 0, 2);
            joint_state_spinbox_layout->addWidget(j2_spinbox_, 0, 3);
            joint_state_spinbox_layout->addWidget(j3_label, 0, 4);
            joint_state_spinbox_layout->addWidget(j3_spinbox_, 0, 5);
            joint_state_spinbox_layout->addWidget(j4_label, 0, 6);
            joint_state_spinbox_layout->addWidget(j4_spinbox_, 0, 7);
            joint_state_spinbox_layout->addWidget(j5_label, 1, 0);
            joint_state_spinbox_layout->addWidget(j5_spinbox_, 1, 1);
            joint_state_spinbox_layout->addWidget(j6_label, 1, 2);
            joint_state_spinbox_layout->addWidget(j6_spinbox_, 1, 3);
            joint_state_spinbox_layout->addWidget(j7_label, 1, 4);
            joint_state_spinbox_layout->addWidget(j7_spinbox_, 1, 5);
            send_move_arm_command_button_ = new QPushButton(tr("Move Arm to End Effector Pose"));
            send_joint_goal_button_ = new QPushButton(tr("Move Arm to Joint State"));
            send_teleport_hdt_command_button_ = new QPushButton(tr("Teleport HDT"));
            send_viservo_command_button_ = new QPushButton(tr("Visual Servo"));
		arm_commands_layout->addLayout(octomap_settings_layout);
        arm_commands_layout->addWidget(copy_current_state_button_);
        arm_commands_layout->addWidget(cycle_ik_solutions_button_);
        arm_commands_layout->addLayout(joint_state_spinbox_layout);
        arm_commands_layout->addWidget(send_move_arm_command_button_);
        arm_commands_layout->addWidget(send_joint_goal_button_);
        arm_commands_layout->addWidget(send_teleport_hdt_command_button_);
        arm_commands_layout->addWidget(send_viservo_command_button_);
    arm_commands_group->setLayout(arm_commands_layout);

    // object interaction commands
    QGroupBox* object_interaction_commands_group = new QGroupBox(tr("Object Interaction Commands"));
        QVBoxLayout* object_interaction_commands_layout = new QVBoxLayout;
            send_grasp_object_command_button_ = new QPushButton(tr("Grasp Object"));
            send_reposition_base_command_button_ = new QPushButton(tr("Reposition Base"));
            QHBoxLayout* candidates_layout = new QHBoxLayout;
                update_candidate_spinbox_ = new QSpinBox;
                update_candidate_spinbox_->setEnabled(false);
                num_candidates_label_ = new QLabel(tr("of 0 Candidates"));
            candidates_layout->addWidget(update_candidate_spinbox_);
            candidates_layout->addWidget(num_candidates_label_);
        object_interaction_commands_layout->addWidget(send_grasp_object_command_button_);
        object_interaction_commands_layout->addWidget(send_reposition_base_command_button_);
        object_interaction_commands_layout->addLayout(candidates_layout);
    object_interaction_commands_group->setLayout(object_interaction_commands_layout);

    main_layout->addWidget(general_settings_group);
    main_layout->addWidget(base_commands_group);
    main_layout->addWidget(arm_commands_group);
    main_layout->addWidget(object_interaction_commands_group);
    setLayout(main_layout);

    // note: do not connect any outgoing signals from general settings line edits; force users to use refresh button
    connect(refresh_robot_desc_button_, SIGNAL(clicked()), this, SLOT(refresh_robot_description()));
    connect(refresh_global_frame_button_, SIGNAL(clicked()), this, SLOT(refresh_global_frame()));
    connect(global_frame_checkbox_, SIGNAL(stateChanged(int)), this, SLOT(check_use_global_frame(int)));

    // base commands
    connect(copy_current_base_pose_button_, SIGNAL(clicked()), this, SLOT(copy_current_base_pose()));
    connect(teleport_base_command_x_box_, SIGNAL(valueChanged(double)), this, SLOT(update_base_pose_x(double)));
    connect(teleport_base_command_y_box_, SIGNAL(valueChanged(double)), this, SLOT(update_base_pose_y(double)));
    connect(teleport_base_command_z_box_, SIGNAL(valueChanged(double)), this, SLOT(update_base_pose_z(double)));
    connect(teleport_base_command_yaw_box_, SIGNAL(valueChanged(double)), this, SLOT(update_base_pose_yaw(double)));
    connect(send_teleport_andalite_command_button_, SIGNAL(clicked()), this, SLOT(send_teleport_andalite_command()));

    // arm commands
    connect(octomap_checkbox_, SIGNAL(stateChanged(int)), this, SLOT(check_send_octomap(int)));
    connect(octomap_topic_line_edit_, SIGNAL(editingFinished()), this, SLOT(subscribe_to_octomap()));
    connect(copy_current_state_button_, SIGNAL(clicked()), this, SLOT(copy_current_state()));
    connect(cycle_ik_solutions_button_, SIGNAL(clicked()), this, SLOT(cycle_ik_solutions()));
    connect(send_move_arm_command_button_, SIGNAL(clicked()), this, SLOT(send_move_arm_command()));
    connect(send_joint_goal_button_, SIGNAL(clicked()), this, SLOT(send_joint_goal()));
    connect(send_teleport_hdt_command_button_, SIGNAL(clicked()), this, SLOT(send_teleport_hdt_command()));
    connect(j1_spinbox_, SIGNAL(valueChanged(double)), this, SLOT(update_j1_position(double)));
    connect(j2_spinbox_, SIGNAL(valueChanged(double)), this, SLOT(update_j2_position(double)));
    connect(j3_spinbox_, SIGNAL(valueChanged(double)), this, SLOT(update_j3_position(double)));
    connect(j4_spinbox_, SIGNAL(valueChanged(double)), this, SLOT(update_j4_position(double)));
    connect(j5_spinbox_, SIGNAL(valueChanged(double)), this, SLOT(update_j5_position(double)));
    connect(j6_spinbox_, SIGNAL(valueChanged(double)), this, SLOT(update_j6_position(double)));
    connect(j7_spinbox_, SIGNAL(valueChanged(double)), this, SLOT(update_j7_position(double)));
    connect(send_viservo_command_button_, SIGNAL(clicked()), this, SLOT(send_viservo_command()));

    // object interaction commands
    connect(send_grasp_object_command_button_, SIGNAL(clicked()), this, SLOT(send_grasp_object_command()));
    connect(send_reposition_base_command_button_, SIGNAL(clicked()), this, SLOT(send_reposition_base_command()));
    connect(update_candidate_spinbox_, SIGNAL(valueChanged(int)), this, SLOT(update_base_pose_candidate(int)));
}

bool ManipulatorCommandPanel::check_robot_model_consistency(
    const hdt::RobotModel& hdt_model,
    const robot_model::RobotModel& moveit_model) const
{
    for (const std::string& joint_name : hdt_model.joint_names()) {
        if (!moveit_model.hasJointModel(joint_name)) {
            ROS_ERROR("MoveIt Robot Model does not contain joint %s", joint_name.c_str());
            return false;
        }
    }

    for (std::size_t i = 1; i < hdt_model.joint_names().size(); ++i) {
        const std::string& parent_joint_name = hdt_model.joint_names()[i - 1];
        const std::string& child_joint_name = hdt_model.joint_names()[i];

        std::vector<robot_model::JointModel*> child_joints;
        child_joints = moveit_model.getJointModel(parent_joint_name)->getChildLinkModel()->getChildJointModels();
        if (child_joints.size() != 1) {
            ROS_ERROR("Unexpected number of child joints (%zd)", child_joints.size());
            return false;
        }

        if (child_joints.front()->getName() != child_joint_name) {
            ROS_ERROR("Child of joint %s is not %s in the MoveIt model", parent_joint_name.c_str(), child_joint_name.c_str());
            return false;
        }
    }

    return true;
}

bool ManipulatorCommandPanel::set_robot_description(const std::string& robot_description, std::string& why)
{
    // attempt to reinitialize the robot from this robot description
    if (reinit(robot_description, why)) {
        ROS_INFO("Successfully reinitialized robot from '%s'", robot_description.c_str());

        if (robot_description_ != robot_description) { // robot description changed to something different, not just refreshed
            Q_EMIT(configChanged());
        }

        robot_description_ = robot_description;
        // note: ok to do this here without disabling signals since set_robot_description is invoked via refresh button callback
        robot_description_line_edit_->setText(QString::fromStdString(robot_description_));

        ROS_INFO("Robot Description set to '%s'", robot_description.c_str());
        return true;
    }
    else {
        QMessageBox::warning(
                this, tr("Refresh Robot Description"), tr("Failed to Reinitialize (%1)").arg(QString::fromStdString(why)));
        robot_description_line_edit_->setText(QString::fromStdString(robot_description_));
        return false;
    }
}

bool ManipulatorCommandPanel::set_global_frame(const std::string& global_frame, std::string& why)
{
    if (!valid_global_frame(global_frame)) {
        why = global_frame + " is not a valid frame";
        global_frame_line_edit_->setText(QString::fromStdString(global_frame_));
        return false;
    }

    // TODO: consider transforming the robot and object transforms so that they remain in the same positions

    if (global_frame != global_frame_) {
        Q_EMIT(configChanged());
    }

    global_frame_ = global_frame;
    global_frame_line_edit_->setText(QString::fromStdString(global_frame_));

    update_manipulator_marker_pose();
    update_object_marker_pose();

    ROS_INFO("Global Frame set to %s", global_frame.c_str());
    return true;
}

const std::string& ManipulatorCommandPanel::get_robot_description() const
{
    return robot_description_;
}

const std::string& ManipulatorCommandPanel::get_global_frame() const
{
    return global_frame_;
}

bool ManipulatorCommandPanel::use_global_frame() const
{
    return use_global_frame_;
}

void ManipulatorCommandPanel::set_use_global_frame(bool use)
{
    use_global_frame_ = use;
    update_manipulator_marker_pose();
    update_object_marker_pose();
    publish_phantom_robot_visualizations();
    ROS_INFO("Use Global Frame set to %s", use ? "true" : "false");
}

bool ManipulatorCommandPanel::global_frame_active() const
{
    return use_global_frame() && !get_global_frame().empty();
}

std::string ManipulatorCommandPanel::interactive_marker_frame() const
{
    if (global_frame_active()) {
        return get_global_frame();
    }
    else if (rm_) {
        return rm_->getModelFrame();
    }
    else {
        return std::string("");
    }
}

bool ManipulatorCommandPanel::valid_global_frame(const std::string& frame) const
{
    static std::vector<std::string> valid_global_frames = {
            "abs_nwu",
            "abs_ned",
            "/abs_nwu",
            "/abs_ned"

    }; // TODO: please do something more intelligent like look for possible global frames
    return std::find(valid_global_frames.begin(), valid_global_frames.end(), frame) != valid_global_frames.end();
}

const Eigen::Affine3d ManipulatorCommandPanel::robot_transform() const
{
    if (global_frame_active()) {
        return world_to_robot_;
    }
    else {
        return Eigen::Affine3d::Identity();
    }
}

const Eigen::Affine3d ManipulatorCommandPanel::object_transform() const
{
    return world_to_object_;
}

bool ManipulatorCommandPanel::initialized() const
{
    return (bool)(robot_model_);
}

void ManipulatorCommandPanel::do_process_feedback(
    const visualization_msgs::InteractiveMarkerFeedbackConstPtr& feedback)
{
    Eigen::Affine3d new_eef_pose;
    tf::poseMsgToEigen(feedback->pose, new_eef_pose);

    ROS_DEBUG("Marker is in frame %s", feedback->header.frame_id.c_str());

    ROS_DEBUG("Manipulator -> Base: %s", to_string(mount_frame_to_manipulator_frame_.inverse()).c_str());
    ROS_DEBUG("Base -> Robot: %s", to_string(rs_->getFrameTransform(base_link_).inverse()).c_str());
    ROS_DEBUG("Robot -> World: %s", to_string(world_to_robot_.inverse()).c_str());
    ROS_DEBUG("World -> End Effector: %s", to_string(new_eef_pose).c_str());

    // manipulator -> eef =
    //     manipulator -> mount * mount -> root * root -> global * global -> eef
    new_eef_pose =
            mount_frame_to_manipulator_frame_.inverse() *
            rs_->getFrameTransform(base_link_).inverse() *
            robot_transform().inverse() *
            new_eef_pose;

    ROS_DEBUG("Manipulator -> EndEffector: %s", to_string(new_eef_pose).c_str());

    // get the current joint configuration to use as a seed for picking a nearby ik solution
    std::vector<double> curr_joint_angles = get_phantom_joint_angles();
    const double ik_search_res = sbpl::utils::ToRadians(1.0);
    std::vector<double> iksol;

    // run ik to the pose of the marker
    if (robot_model_->search_nearest_ik(new_eef_pose, curr_joint_angles, iksol, ik_search_res)) {
        if (!set_phantom_joint_angles(iksol)) {
            QMessageBox::warning(this, tr("Interactive Marker Feedback"), tr("Failed to set phantom state from interactive marker-driven IK"));
            return;
        }
    }

    // update the position of the marker (in case of ik failure and for synchronization)
    update_manipulator_marker_pose();
    update_spinboxes();
    publish_phantom_robot_visualizations();
}

void ManipulatorCommandPanel::process_gas_canister_marker_feedback(
    const visualization_msgs::InteractiveMarkerFeedback::ConstPtr& feedback)
{
    if (feedback->event_type == visualization_msgs::InteractiveMarkerFeedback::POSE_UPDATE) {
        tf::poseMsgToEigen(feedback->pose, world_to_object_);
    }
}

void ManipulatorCommandPanel::publish_phantom_robot_visualizations()
{
    if (!initialized()) {
        return;
    }

    rs_->updateLinkTransforms();

    const std::vector<std::string>& link_names = rm_->getLinkModelNames();
    std_msgs::ColorRGBA color = std_msgs::CreateColorRGBA(0.94, 0.44, 0.44, 1.0);
    std::string ns = "phantom_robot_link";
    ros::Duration d(0);

    visualization_msgs::MarkerArray marker_array;
    gatherRobotMarkers(*rs_, link_names, color, ns, d, marker_array);

    // transform all markers from the robot frame into the global frame
    for (visualization_msgs::Marker& marker : marker_array.markers) {
        Eigen::Affine3d root_to_marker;
        tf::poseMsgToEigen(marker.pose, root_to_marker);
        // world -> marker = world -> robot * robot -> marker
        Eigen::Affine3d world_to_marker = robot_transform() * root_to_marker;
        tf::poseEigenToMsg(world_to_marker, marker.pose);
        marker.header.frame_id = interactive_marker_frame();
        marker.header.stamp = ros::Time(0);
    }

    robot_markers_pub_.publish(marker_array);
}

std::string ManipulatorCommandPanel::get_tip_link(const robot_model::JointModelGroup& joint_model_group) const
{
    const auto& joint_roots = joint_model_group.getJointRoots();
    if (joint_roots.size() == 1) {
        const robot_model::JointModel* joint = joint_roots.front();
        bool advance = false;
        do
        {
            advance = false;
            // advance until the child link is the last link in the chain
            const auto& child_link = joint->getChildLinkModel();
            if (child_link && child_link->getChildJointModels().size() == 1 &&
                joint_model_group.hasJointModel(child_link->getChildJointModels().front()->getName()))
            {
                joint = joint->getChildLinkModel()->getChildJointModels().front();
                advance = true;
            }
        }
        while (advance);
        return joint->getChildLinkModel()->getName();
    }
    else {
        return std::string("");
    }
}

std::string ManipulatorCommandPanel::get_base_link(const robot_model::JointModelGroup& joint_model_group) const
{
    const std::vector<const robot_model::JointModel*>& joint_roots = joint_model_group.getJointRoots();
    if (joint_roots.size() == 1) {
        const robot_model::JointModel* root_joint = joint_roots.front();
        return root_joint->getParentLinkModel()->getName();
    }
    else {
        return std::string();
    }
}

std::vector<visualization_msgs::InteractiveMarkerControl>
ManipulatorCommandPanel::create_sixdof_controls() const
{
    std::vector<visualization_msgs::InteractiveMarkerControl> controls(6);

    visualization_msgs::InteractiveMarkerControl control;

    control.name = "";
    control.orientation.w = 1.0;
    control.orientation.x = control.orientation.y = control.orientation.z = 0.0;
    control.orientation_mode = visualization_msgs::InteractiveMarkerControl::INHERIT;
    control.interaction_mode = visualization_msgs::InteractiveMarkerControl::NONE;
    control.always_visible = false;
    control.description = "";

    // rotate and translate about and on the x-axis
    control.name = "rotate_x";
    control.orientation.w = 1.0;
    control.orientation.x = 1.0;
    control.orientation.y = 0.0;
    control.orientation.z = 0.0;
    control.interaction_mode = visualization_msgs::InteractiveMarkerControl::ROTATE_AXIS;
    controls[0] = control;

    control.name = "move_x";
    control.interaction_mode = visualization_msgs::InteractiveMarkerControl::MOVE_AXIS;
    controls[1] = control;

    // rotate and translate about and on the z-axis
    control.name = "rotate_z";
    control.orientation.w = 1.0;
    control.orientation.x = 0.0;
    control.orientation.y = 1.0;
    control.orientation.z = 0.0;
    control.interaction_mode = visualization_msgs::InteractiveMarkerControl::ROTATE_AXIS;
    controls[2] = control;

    control.name = "move_z";
    control.interaction_mode = visualization_msgs::InteractiveMarkerControl::MOVE_AXIS;
    controls[3] = control;

    // rotate and translate about and on the y-axis
    control.name = "rotate_y";
    control.orientation.w = 1.0;
    control.orientation.x = 0.0;
    control.orientation.y = 0.0;
    control.orientation.z = 1.0;
    control.interaction_mode = visualization_msgs::InteractiveMarkerControl::ROTATE_AXIS;
    controls[4] = control;

    control.name = "move_y";
    control.interaction_mode = visualization_msgs::InteractiveMarkerControl::MOVE_AXIS;
    controls[5] = control;

    return controls;
}

bool ManipulatorCommandPanel::get_joint_value(
    const sensor_msgs::JointState& joint_state,
    const std::string& joint,
    double& joint_value) const
{
    if (joint_state.name.size() != joint_state.position.size()) {
        ROS_ERROR("Number of joint names and joint positions differ");
        return false;
    }

    for (int i = 0; i < (int)joint_state.name.size(); ++i) {
        if (joint_state.name[i] == joint) {
            joint_value = joint_state.position[i];
            return true;
        }
    }

    return false;
}

void ManipulatorCommandPanel::update_joint_position(int joint_index, double joint_position)
{
    double joint_val = sbpl::utils::ToRadians(joint_position);
    rs_->getJointState(robot_model_->joint_names()[joint_index])->setVariableValues(&joint_val);
    update_manipulator_marker_pose();
    publish_phantom_robot_visualizations();
}

void ManipulatorCommandPanel::joint_states_callback(const sensor_msgs::JointState::ConstPtr& msg)
{
    if (!initialized()) {
        return;
    }

    const std::vector<std::string>& joint_names = rm_->getJointModelNames();

    sensor_msgs::JointState last_joint_state_copy = last_joint_state_;

    last_joint_state_.name = joint_names;
    last_joint_state_.position.resize(joint_names.size());
    last_joint_state_.header = msg->header;

    for (int i = 0; i < (int)joint_names.size(); ++i) {
        // find the ith joint in the message and update our last joint state
        bool found = false;
        double j;
        if (get_joint_value(*msg, joint_names[i], j)) {
            // check this message for the i'th joint
            last_joint_state_.position[i] = j;
        }
        else if (get_joint_value(last_joint_state_copy, joint_names[i], j)) {
            // check the last message for the i'th joint
            last_joint_state_.position[i] = j;
        }
        else {
            // haven't received information for this joint yet
            last_joint_state_.position[i] = 0.0;
        }
    }
}

void ManipulatorCommandPanel::octomap_callback(const octomap_msgs::Octomap::ConstPtr& msg)
{
    last_octomap_msg_ = msg;
}

bool ManipulatorCommandPanel::reinit(const std::string& robot_description, std::string& why)
{
    if (!reinit_robot_models(robot_description, why)) {
        return false;
    }

    if (!reinit_interactive_marker_server()) {
        return false;
    }

    // TODO: The following must be done after the interactive marker server has
    // been reinitialized, which is what identifies the base and tip links. It
    // probably makes more sense for this step to be done when the robot is
    // reinitialized

    // compute the transform to the frame that kinematics is done in, which is required for sending arm goals
    const Eigen::Affine3d& root_to_manipulator_frame = rs_->getFrameTransform("arm_1_shoulder_twist_link");
    const Eigen::Affine3d& root_to_base_frame = rs_->getFrameTransform(base_link_);
    mount_frame_to_manipulator_frame_ = root_to_base_frame.inverse() * root_to_manipulator_frame;
    ROS_INFO("Mount Frame -> Manipulator Frame: %s", to_string(mount_frame_to_manipulator_frame_).c_str());

    publish_phantom_robot_visualizations();
    return true;
}

bool ManipulatorCommandPanel::reinit_robot_models(const std::string& robot_description, std::string& why)
{
    if (!nh_.hasParam(robot_description) || !nh_.hasParam(robot_description + "_semantic")) {
        std::stringstream ss;
        ss << "Failed to retrieve '" << robot_description << "' and '" << (robot_description + "_semantic") << "' from the param server";
        why = ss.str();
        return false;
    }

    std::string urdf_string;
    if (!nh_.getParam(robot_description, urdf_string)) {
        std::stringstream ss;
        ss << "Failed to retrieve '" << robot_description << "' from the param server";
        why = ss.str();
        return false;
    }

    hdt::RobotModelPtr robot_model = hdt::RobotModel::LoadFromURDF(urdf_string);
    if (!robot_model) {
        why = "Failed to load robot model from the URDF";
        return false;
    }

    robot_model_loader::RobotModelLoaderPtr rm_loader(new robot_model_loader::RobotModelLoader(robot_description, true));
    if (!rm_loader) {
        why = "Failed to instantiate Robot Model Loader";
        return false;
    }

    robot_model::RobotModelPtr rm = rm_loader->getModel();
    if (!rm) {
        why = ("Robot Model Loader was unable to construct Robot Model");
        return false;
    }

    if (!check_robot_model_consistency(*robot_model, *rm)) {
        why = "Robot models are not consistent";
        return false;
    }

    robot_state::RobotStatePtr rs(new robot_state::RobotState(rm));
    if (!rs) {
        why = "Failed to instantiate Robot State";
        return false;
    }

    // All lights are green from above
    robot_model_ = robot_model;
    rm_loader_ = rm_loader;
    rm_ = rm;
    rs_ =  rs;

    ROS_INFO("MoveIt model is consistent with HDT Robot Model");

    ROS_INFO("Root link name: %s", rm_->getRootLinkName().c_str());
    ROS_INFO("Robot Joints:");
    for (const std::string& joint_name : rm_->getJointModelNames()) {
        ROS_INFO("    %s", joint_name.c_str());
    }

    rs_->setToDefaultValues();
    rs_->setRootTransform(Eigen::Affine3d::Identity());
    rs_->updateLinkTransforms();

    // update gui parameters to reflect robot
    j1_spinbox_->setMinimum(sbpl::utils::ToDegrees(robot_model_->min_limits()[0]));
    j2_spinbox_->setMinimum(sbpl::utils::ToDegrees(robot_model_->min_limits()[1]));
    j3_spinbox_->setMinimum(sbpl::utils::ToDegrees(robot_model_->min_limits()[2]));
    j4_spinbox_->setMinimum(sbpl::utils::ToDegrees(robot_model_->min_limits()[3]));
    j5_spinbox_->setMinimum(sbpl::utils::ToDegrees(robot_model_->min_limits()[4]));
    j6_spinbox_->setMinimum(sbpl::utils::ToDegrees(robot_model_->min_limits()[5]));
    j7_spinbox_->setMinimum(sbpl::utils::ToDegrees(robot_model_->min_limits()[6]));

    j1_spinbox_->setMaximum(sbpl::utils::ToDegrees(robot_model_->max_limits()[0]));
    j2_spinbox_->setMaximum(sbpl::utils::ToDegrees(robot_model_->max_limits()[1]));
    j3_spinbox_->setMaximum(sbpl::utils::ToDegrees(robot_model_->max_limits()[2]));
    j4_spinbox_->setMaximum(sbpl::utils::ToDegrees(robot_model_->max_limits()[3]));
    j5_spinbox_->setMaximum(sbpl::utils::ToDegrees(robot_model_->max_limits()[4]));
    j6_spinbox_->setMaximum(sbpl::utils::ToDegrees(robot_model_->max_limits()[5]));
    j7_spinbox_->setMaximum(sbpl::utils::ToDegrees(robot_model_->max_limits()[6]));

    j1_spinbox_->setSingleStep(1.0);
    j2_spinbox_->setSingleStep(1.0);
    j3_spinbox_->setSingleStep(1.0);
    j4_spinbox_->setSingleStep(1.0);
    j5_spinbox_->setSingleStep(1.0);
    j6_spinbox_->setSingleStep(1.0);
    j7_spinbox_->setSingleStep(1.0);

    return true;
}

bool ManipulatorCommandPanel::reinit_interactive_marker_server()
{
    return reinit_manipulator_interactive_marker() && reinit_object_interactive_marker();
}

bool ManipulatorCommandPanel::reinit_manipulator_interactive_marker()
{
    if (!rm_) {
        ROS_ERROR("Failed to reinitialize manipulator interactive marker. Robot Model is null");
        return false;
    }

    // initialize an interactive marker for the first joint group that's a kinematic chain
    for (const auto& joint_model_group_name : rm_->getJointModelGroupNames()) {
        const robot_model::JointModelGroup* jmg = rm_->getJointModelGroup(joint_model_group_name);
        if (jmg->isChain()) {
            // find the tip link of the arm and the link to which the arm is attached
            tip_link_ = get_tip_link(*jmg);
            base_link_ = get_base_link(*jmg);
            ROS_INFO("Found manipulator attached to %s with tip link %s", base_link_.c_str(), tip_link_.c_str());

            ROS_DEBUG("Joint Group %s:", jmg->getName().c_str());
            ROS_DEBUG("    Joints:");
            for (const std::string& joint_name : jmg->getJointModelNames()) {
                ROS_DEBUG("        %s", joint_name.c_str());
            }
            ROS_DEBUG("    Links:");
            for (const std::string& link_name : jmg->getLinkModelNames()) {
                ROS_DEBUG("        %s", link_name.c_str());
            }

            // insert an interactive marker for the tip link of the arm
            visualization_msgs::InteractiveMarker interactive_marker;
            interactive_marker.header.seq = 0;
            interactive_marker.header.stamp = ros::Time(0);
            interactive_marker.header.frame_id = interactive_marker_frame();
            robot_state::LinkState* tip_link_state = rs_->getLinkState(tip_link_);
            if (!tip_link_state) {
                ROS_ERROR("Failed to get Link State for tip link '%s'", tip_link_.c_str());
                return false;
            }

            Eigen::Affine3d world_to_marker = robot_transform() * tip_link_state->getGlobalLinkTransform();
            tf::poseEigenToMsg(world_to_marker, interactive_marker.pose);
            interactive_marker.name = jmg->getName() + "_control";
            interactive_marker.description = std::string("Control of ") + tip_link_ + std::string(" of manipulator ") + jmg->getName();
            interactive_marker.scale = 0.25f;
            interactive_marker.menu_entries.clear();
            interactive_marker.controls.clear();
            interactive_marker.controls = create_sixdof_controls();

            ROS_INFO("Inserting interactive marker '%s'", interactive_marker.name.c_str());
            server_.insert(interactive_marker);
            server_.setCallback(interactive_marker.name, boost::bind(&ManipulatorCommandPanel::do_process_feedback, this, _1));
            break;
        }
    }

    server_.applyChanges();
    return true;
}

bool ManipulatorCommandPanel::reinit_object_interactive_marker()
{
    ROS_INFO("Inserting marker 'gas_canister_fixture'");

    // initializer an interactive marker for the gas canister object
    visualization_msgs::InteractiveMarker gas_canister_interactive_marker;
    gas_canister_interactive_marker.header.seq = 0;
    gas_canister_interactive_marker.header.stamp = ros::Time(0);
    gas_canister_interactive_marker.header.frame_id = interactive_marker_frame();
    gas_canister_interactive_marker.pose.position.x = 0.0;
    gas_canister_interactive_marker.pose.position.y = 0.0;
    gas_canister_interactive_marker.pose.position.z = 0.0;
    gas_canister_interactive_marker.pose.orientation.w = 1.0;
    gas_canister_interactive_marker.pose.orientation.x = 0.0;
    gas_canister_interactive_marker.pose.orientation.y = 0.0;
    gas_canister_interactive_marker.pose.orientation.z = 0.0;
    gas_canister_interactive_marker.name = "gas_canister_fixture";
    gas_canister_interactive_marker.description = "Gas Canister Positioning";
    gas_canister_interactive_marker.scale = 0.25f;
    gas_canister_interactive_marker.menu_entries.clear();
    gas_canister_interactive_marker.controls.clear();

    gas_canister_interactive_marker.controls = create_sixdof_controls();

    // Construct mesh control
    visualization_msgs::InteractiveMarkerControl gas_can_mesh_control;
    gas_can_mesh_control.name = "mesh_control";
    gas_can_mesh_control.orientation = geometry_msgs::IdentityQuaternion();
    gas_can_mesh_control.orientation_mode = visualization_msgs::InteractiveMarkerControl::INHERIT;
    gas_can_mesh_control.interaction_mode = visualization_msgs::InteractiveMarkerControl::NONE;
    gas_can_mesh_control.always_visible = true;

    // TODO: somehow grab the gas canister mesh and scale from the parameter server (does this mean those parameters have to be global?)

    visualization_msgs::Marker mesh_marker;
    mesh_marker.header.seq = 0;
    mesh_marker.header.stamp = ros::Time(0);
    mesh_marker.header.frame_id = "";
    mesh_marker.ns = "gas_can_mesh_marker";
    mesh_marker.id = 0;
    mesh_marker.type = visualization_msgs::Marker::MESH_RESOURCE;
    mesh_marker.action = visualization_msgs::Marker::ADD;
    mesh_marker.pose = geometry_msgs::IdentityPose();
    const double gas_can_mesh_scale = 1.0; //0.12905;
    mesh_marker.scale = geometry_msgs::CreateVector3(gas_can_mesh_scale, gas_can_mesh_scale, gas_can_mesh_scale);
    mesh_marker.color = std_msgs::WhiteColorRGBA(0.5f);
    mesh_marker.lifetime = ros::Duration(0);
    mesh_marker.frame_locked = false;
    mesh_marker.points.clear();
    mesh_marker.colors.clear();
    mesh_marker.text = "";
    mesh_marker.mesh_resource = "package://hdt/resource/meshes/gastank/rcta_gastank.ply";
    mesh_marker.mesh_use_embedded_materials = false;
    gas_can_mesh_control.markers.push_back(mesh_marker);
    gas_canister_interactive_marker.controls.push_back(gas_can_mesh_control);

    gas_can_mesh_control.independent_marker_orientation = false;
    gas_can_mesh_control.description = "";
    //

    server_.insert(gas_canister_interactive_marker);
    auto gascan_feedback_cb = boost::bind(&ManipulatorCommandPanel::process_gas_canister_marker_feedback, this, _1);
    server_.setCallback(gas_canister_interactive_marker.name, gascan_feedback_cb);
    ROS_INFO("Inserted marker 'gas_canister_fixture'");

    server_.applyChanges();
    return true;
}

void ManipulatorCommandPanel::move_arm_command_active_cb()
{

}

void ManipulatorCommandPanel::move_arm_command_feedback_cb(const hdt::MoveArmCommandFeedback::ConstPtr& feedback)
{

}

void ManipulatorCommandPanel::move_arm_command_result_cb(
    const actionlib::SimpleClientGoalState& state,
    const hdt::MoveArmCommandResult::ConstPtr& result)
{
    pending_move_arm_command_ = false;
    update_gui();
}

void ManipulatorCommandPanel::viservo_command_active_cb()
{

}

void ManipulatorCommandPanel::viservo_command_feedback_cb(const hdt::ViservoCommandFeedback::ConstPtr& feedback)
{

}

void ManipulatorCommandPanel::viservo_command_result_cb(
    const actionlib::SimpleClientGoalState& state,
    const hdt::ViservoCommandResult::ConstPtr& result)
{
    ROS_INFO("Received Result from Viservo Command Action");
    pending_viservo_command_ = false;
    update_gui();
}

void ManipulatorCommandPanel::grasp_object_command_active_cb()
{

}

void ManipulatorCommandPanel::grasp_object_command_feeback_cb(const hdt_msgs::GraspObjectCommandFeedback::ConstPtr& feedback)
{

}

void ManipulatorCommandPanel::grasp_object_command_result_cb(
    const actionlib::SimpleClientGoalState& state,
    const hdt_msgs::GraspObjectCommandResult::ConstPtr& result)
{
    ROS_INFO("Received Result from Grasp Object Command Action");
    pending_grasp_object_command_ = false;
    update_gui();
}


void ManipulatorCommandPanel::reposition_base_command_active_cb()
{

}

void ManipulatorCommandPanel::reposition_base_command_feedback_cb(const hdt_msgs::RepositionBaseCommandFeedback::ConstPtr& feedback)
{

}

void ManipulatorCommandPanel::reposition_base_command_result_cb(
        const actionlib::SimpleClientGoalState& state,
        const hdt_msgs::RepositionBaseCommandResult::ConstPtr& result)
{

    ROS_INFO("Received Result from Reposition Base Command Action");
    pending_reposition_base_command_ = false;

    if (result->result == hdt_msgs::RepositionBaseCommandResult::SUCCESS) {
        candidate_base_poses_ = result->candidate_base_poses;
        ROS_INFO("Reposition Base Command returned %zd candidate poses", candidate_base_poses_.size());
    }

    update_gui();
}

void ManipulatorCommandPanel::teleport_andalite_command_active_cb()
{

}

void ManipulatorCommandPanel::teleport_andalite_command_feedback_cb(const hdt::TeleportAndaliteCommandFeedback::ConstPtr& feedback)
{

}

void ManipulatorCommandPanel::teleport_andalite_command_result_cb(
    const actionlib::SimpleClientGoalState& state,
    const hdt::TeleportAndaliteCommandResult::ConstPtr& result)
{
    ROS_INFO("Received Result from Teleport Andalite Command Action Client");
    if (state != actionlib::SimpleClientGoalState::SUCCEEDED) {
        QMessageBox::warning(this, tr("Command Failure"), tr("Teleport Andalite Command goal was not successful"));
    }

    pending_teleport_andalite_command_ = false;
}

void ManipulatorCommandPanel::teleport_hdt_command_active_cb()
{

}

void ManipulatorCommandPanel::teleport_hdt_command_feedback_cb(const hdt::TeleportHDTCommandFeedback::ConstPtr& feedback)
{

}

void ManipulatorCommandPanel::teleport_hdt_command_result_cb(
    const actionlib::SimpleClientGoalState& state,
    const hdt::TeleportHDTCommandResult::ConstPtr& result)
{
    ROS_INFO("Received Result from Teleport HDT Command Action Client");
    if (state != actionlib::SimpleClientGoalState::SUCCEEDED) {
        QMessageBox::warning(this, tr("Command Failure"), tr("Teleport HDT Command goal was not successful"));
    }

    pending_teleport_hdt_command_ = false;
}

bool ManipulatorCommandPanel::gatherRobotMarkers(
    const robot_state::RobotState& robot_state,
    const std::vector<std::string>& link_names,
    const std_msgs::ColorRGBA& color,
    const std::string& ns,
    const ros::Duration& d,
    visualization_msgs::MarkerArray& markers,
    bool include_attached)
{
    ////////////////////////////////////////////////////////////////////////////////
    // Method derived from moveit_ros_planning/robot_state.cpp on groovy-devel
    // branch version a5f7c1c728
    ////////////////////////////////////////////////////////////////////////////////

    std::size_t num_orig_markers = markers.markers.size();

    ros::Time tm = ros::Time::now();
    for (std::size_t i = 0; i < link_names.size(); ++i) {
        visualization_msgs::Marker mark;
        const robot_state::LinkState* ls = robot_state.getLinkState(link_names[i]);
        if (!ls) {
            continue;
        }

        // add markers for attached objects
        if (include_attached) {
            std::vector<const robot_state::AttachedBody*> attached_bodies;
            ls->getAttachedBodies(attached_bodies);
            for (std::size_t j = 0; j < attached_bodies.size(); ++j) {
                if (attached_bodies[j]->getShapes().size() > 0) {
                    visualization_msgs::Marker att_mark;
                    att_mark.header.frame_id = robot_state.getRobotModel()->getModelFrame();
                    att_mark.header.stamp = tm;
                    shapes::constructMarkerFromShape(attached_bodies[j]->getShapes()[0].get(), att_mark);
                    tf::poseEigenToMsg(attached_bodies[j]->getGlobalCollisionBodyTransforms()[0], att_mark.pose);
                    markers.markers.push_back(att_mark);
                }
            }
        }

        if (!ls->getLinkModel() || !ls->getLinkModel()->getShape()) {
            continue;
        }

        mark.header.frame_id = robot_state.getRobotModel()->getModelFrame();
        mark.header.stamp = tm;
        tf::poseEigenToMsg(ls->getGlobalCollisionBodyTransform(), mark.pose);

        // we prefer using the visual mesh, if a mesh is available
        const std::string& mesh_resource = ls->getLinkModel()->getVisualMeshFilename();
        if (mesh_resource.empty()) {
            if (!shapes::constructMarkerFromShape(ls->getLinkModel()->getShape().get(), mark)) {
                continue;
            }

            // if the object is invisible (0 volume) we skip it
            if (fabs(mark.scale.x * mark.scale.y * mark.scale.z) < std::numeric_limits<float>::epsilon()) {
                continue;
            }
        }
        else {
            tf::poseEigenToMsg(ls->getGlobalLinkTransform(), mark.pose);

            mark.type = mark.MESH_RESOURCE;
            mark.mesh_use_embedded_materials = false;
            mark.mesh_resource = mesh_resource;
            const Eigen::Vector3d &mesh_scale = ls->getLinkModel()->getVisualMeshScale();

            mark.scale.x = mesh_scale[0];
            mark.scale.y = mesh_scale[1];
            mark.scale.z = mesh_scale[2];
        }
        markers.markers.push_back(mark);
    }

    for (std::size_t i = num_orig_markers; i < markers.markers.size(); ++i) {
        visualization_msgs::Marker& m = markers.markers[i];
        m.color = color;
        m.ns = ns;
        m.lifetime = d;
        m.id = i;
    }

    return true;
}

void ManipulatorCommandPanel::update_spinboxes()
{
    // note: temporarily disable this guys so that spinboxes can be updated in
    // response to interactive marker changes without publishing a fuckton of
    // display markers from triggering one slot for each joint
    disconnect(j1_spinbox_, SIGNAL(valueChanged(double)), this, SLOT(update_j1_position(double)));
    disconnect(j2_spinbox_, SIGNAL(valueChanged(double)), this, SLOT(update_j2_position(double)));
    disconnect(j3_spinbox_, SIGNAL(valueChanged(double)), this, SLOT(update_j3_position(double)));
    disconnect(j4_spinbox_, SIGNAL(valueChanged(double)), this, SLOT(update_j4_position(double)));
    disconnect(j5_spinbox_, SIGNAL(valueChanged(double)), this, SLOT(update_j5_position(double)));
    disconnect(j6_spinbox_, SIGNAL(valueChanged(double)), this, SLOT(update_j6_position(double)));
    disconnect(j7_spinbox_, SIGNAL(valueChanged(double)), this, SLOT(update_j7_position(double)));
    j1_spinbox_->setValue(sbpl::utils::ToDegrees(rs_->getJointState(robot_model_->joint_names()[0])->getVariableValues()[0]));
    j2_spinbox_->setValue(sbpl::utils::ToDegrees(rs_->getJointState(robot_model_->joint_names()[1])->getVariableValues()[0]));
    j3_spinbox_->setValue(sbpl::utils::ToDegrees(rs_->getJointState(robot_model_->joint_names()[2])->getVariableValues()[0]));
    j4_spinbox_->setValue(sbpl::utils::ToDegrees(rs_->getJointState(robot_model_->joint_names()[3])->getVariableValues()[0]));
    j5_spinbox_->setValue(sbpl::utils::ToDegrees(rs_->getJointState(robot_model_->joint_names()[4])->getVariableValues()[0]));
    j6_spinbox_->setValue(sbpl::utils::ToDegrees(rs_->getJointState(robot_model_->joint_names()[5])->getVariableValues()[0]));
    j7_spinbox_->setValue(sbpl::utils::ToDegrees(rs_->getJointState(robot_model_->joint_names()[6])->getVariableValues()[0]));
    connect(j1_spinbox_, SIGNAL(valueChanged(double)), this, SLOT(update_j1_position(double)));
    connect(j2_spinbox_, SIGNAL(valueChanged(double)), this, SLOT(update_j2_position(double)));
    connect(j3_spinbox_, SIGNAL(valueChanged(double)), this, SLOT(update_j3_position(double)));
    connect(j4_spinbox_, SIGNAL(valueChanged(double)), this, SLOT(update_j4_position(double)));
    connect(j5_spinbox_, SIGNAL(valueChanged(double)), this, SLOT(update_j5_position(double)));
    connect(j6_spinbox_, SIGNAL(valueChanged(double)), this, SLOT(update_j6_position(double)));
    connect(j7_spinbox_, SIGNAL(valueChanged(double)), this, SLOT(update_j7_position(double)));
}

void ManipulatorCommandPanel::update_base_pose_spinboxes()
{
    disconnect(teleport_base_command_x_box_, SIGNAL(valueChanged(double)), this, SLOT(update_base_pose_x(double)));
    disconnect(teleport_base_command_y_box_, SIGNAL(valueChanged(double)), this, SLOT(update_base_pose_y(double)));
    disconnect(teleport_base_command_yaw_box_, SIGNAL(valueChanged(double)), this, SLOT(update_base_pose_yaw(double)));
    teleport_base_command_x_box_->setValue(world_to_robot_.translation()(0, 0));
    teleport_base_command_y_box_->setValue(world_to_robot_.translation()(1, 0));
    double yaw, pitch, roll;
    msg_utils::get_euler_ypr(world_to_robot_, yaw, pitch, roll);
    teleport_base_command_yaw_box_->setValue(sbpl::utils::ToDegrees(yaw));
    connect(teleport_base_command_x_box_, SIGNAL(valueChanged(double)), this, SLOT(update_base_pose_x(double)));
    connect(teleport_base_command_y_box_, SIGNAL(valueChanged(double)), this, SLOT(update_base_pose_y(double)));
    connect(teleport_base_command_yaw_box_, SIGNAL(valueChanged(double)), this, SLOT(update_base_pose_yaw(double)));
}

void ManipulatorCommandPanel::update_gui()
{
    ROS_INFO("    Pending Move Arm Command: %s", pending_move_arm_command_ ? "TRUE" : "FALSE");
    ROS_INFO("    Pending Viservo Command: %s", pending_viservo_command_ ? "TRUE": "FALSE");
    ROS_INFO("    Pending Grasp Object Command: %s", pending_grasp_object_command_ ? "TRUE" : "FALSE");
    ROS_INFO("    Pending Reposition Base Command: %s", pending_reposition_base_command_ ? "TRUE" : "FALSE");
    ROS_INFO("    Pending Teleport Andalite Command: %s", pending_teleport_andalite_command_ ? "TRUE" : "FALSE");

    bool pending_motion_command =
        pending_move_arm_command_          ||
        pending_viservo_command_           ||
        pending_grasp_object_command_      ||
        pending_reposition_base_command_   ||
        pending_teleport_andalite_command_ ||
        pending_teleport_hdt_command_;

    pending_motion_command = false;

    global_frame_line_edit_->setEnabled(use_global_frame());

    copy_current_base_pose_button_->setEnabled(global_frame_active() && initialized());
    teleport_base_command_x_box_->setEnabled(global_frame_active() && initialized());
    teleport_base_command_y_box_->setEnabled(global_frame_active() && initialized());
    teleport_base_command_z_box_->setEnabled(global_frame_active() && initialized());
    teleport_base_command_yaw_box_->setEnabled(global_frame_active() && initialized());
    send_teleport_andalite_command_button_->setEnabled(global_frame_active() && initialized() && !pending_motion_command);

    copy_current_state_button_->setEnabled(initialized());
    cycle_ik_solutions_button_->setEnabled(initialized());
    send_move_arm_command_button_->setEnabled(initialized() && !pending_motion_command);
    send_joint_goal_button_->setEnabled(initialized() && !pending_motion_command);
    send_teleport_hdt_command_button_->setEnabled(initialized() && !pending_motion_command);
    j1_spinbox_->setEnabled(initialized());
    j2_spinbox_->setEnabled(initialized());
    j3_spinbox_->setEnabled(initialized());
    j4_spinbox_->setEnabled(initialized());
    j5_spinbox_->setEnabled(initialized());
    j6_spinbox_->setEnabled(initialized());
    j7_spinbox_->setEnabled(initialized());
    send_viservo_command_button_->setEnabled(initialized() && !pending_motion_command);

    send_grasp_object_command_button_->setEnabled(initialized() && !pending_motion_command);
    send_reposition_base_command_button_->setEnabled(global_frame_active() && initialized() && !pending_motion_command);

    std::string num_candidates_label_text =
            "of " + std::to_string((int)candidate_base_poses_.size()) + " Candidates";

    if (candidate_base_poses_.empty()) {
        update_candidate_spinbox_->setMinimum(0);
        update_candidate_spinbox_->setMaximum(0);
        update_candidate_spinbox_->setValue(0);
        update_candidate_spinbox_->setEnabled(false);
    }
    else {
        update_candidate_spinbox_->setMinimum(1);
        update_candidate_spinbox_->setMaximum((int)candidate_base_poses_.size());
        update_candidate_spinbox_->setEnabled(true);
    }

    num_candidates_label_->setText(QString::fromStdString(num_candidates_label_text));
}

std::vector<double> ManipulatorCommandPanel::get_current_joint_angles() const
{
    std::vector<double> curr_joint_angles;
    curr_joint_angles.resize(robot_model_->joint_names().size());
    for (std::size_t i = 0; i < robot_model_->joint_names().size(); ++i) {
        const std::string& joint_name = robot_model_->joint_names()[i];
        (void)get_joint_value(last_joint_state_, joint_name, curr_joint_angles[i]);
    }
    return curr_joint_angles;
}

std::vector<double> ManipulatorCommandPanel::get_phantom_joint_angles() const
{
    std::vector<double> curr_joint_angles;
    curr_joint_angles.reserve(robot_model_->joint_names().size());

    for (const std::string& joint_name : robot_model_->joint_names()) {
        curr_joint_angles.push_back(rs_->getJointState(joint_name)->getVariableValues()[0]);
    }

    return curr_joint_angles;
}

bool ManipulatorCommandPanel::set_phantom_joint_angles(const std::vector<double>& joint_angles)
{
    if (joint_angles.size() != robot_model_->joint_names().size()) {
        return false;
    }

    std::size_t i = 0;
    for (const std::string& joint_name : robot_model_->joint_names()) {
        rs_->getJointState(joint_name)->setVariableValues(&joint_angles[i]);
        ++i;
    }

    return true;
}

void ManipulatorCommandPanel::update_manipulator_marker_pose()
{
    visualization_msgs::InteractiveMarker manipulator_marker;
    if (server_.get("hdt_arm_control", manipulator_marker))
    {
        rs_->updateLinkTransforms();
        geometry_msgs::Pose new_marker_pose;
        tf::poseEigenToMsg(robot_transform() * rs_->getLinkState(tip_link_)->getGlobalLinkTransform(), new_marker_pose);
        std_msgs::Header header;
        header.seq = 0;
        header.frame_id = interactive_marker_frame();
        header.stamp = ros::Time(0);
        server_.setPose("hdt_arm_control", new_marker_pose, header);
        server_.applyChanges();
    }
}

void ManipulatorCommandPanel::update_object_marker_pose()
{
    visualization_msgs::InteractiveMarker object_marker;
    if (server_.get("gas_canister_fixture", object_marker)) {
        std_msgs::Header header;
        header.seq = 0;
        header.stamp = ros::Time(0);
        header.frame_id = interactive_marker_frame();
        geometry_msgs::Pose new_pose;
        tf::poseEigenToMsg(object_transform(), new_pose);
        server_.setPose("gas_canister_fixture", new_pose, header);
        server_.applyChanges();
    }
}

} // namespace hdt

#include <pluginlib/class_list_macros.h>
PLUGINLIB_EXPORT_CLASS(hdt::ManipulatorCommandPanel, rviz::Panel)<|MERGE_RESOLUTION|>--- conflicted
+++ resolved
@@ -411,13 +411,10 @@
     tf::poseEigenToMsg(manipulator_frame_to_eef_frame, eef_in_manipulator_frame);
     ROS_INFO("eef in manipulator frame: %s", to_string(manipulator_frame_to_eef_frame).c_str());
 
-<<<<<<< HEAD
     move_arm_goal.execute_path = true;
-=======
     if (last_octomap_msg_ && octomap_checkbox_->isChecked()) {
         move_arm_goal.octomap = *last_octomap_msg_;
     }
->>>>>>> c16d7a11
 
     auto result_callback = boost::bind(&ManipulatorCommandPanel::move_arm_command_result_cb, this, _1, _2);
     move_arm_command_client_->sendGoal(move_arm_goal, result_callback);
