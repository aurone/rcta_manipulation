--- conflicted
+++ resolved
@@ -68,15 +68,12 @@
     // Create 2-connected motions for all other degrees of freedom //
     /////////////////////////////////////////////////////////////////
 
-<<<<<<< HEAD
     // create 2-connected motions for rotation and free angle motions
-    for (int a = 3; a < space->dofCount(); ++a) {
+    //for (int a = 3; a < space->dofCount(); ++a) {
         // skip roll and pitch primitives
         // if (a == EE_QX || a == EE_QY) continue;
-=======
     // note that for torso and base motions, we attempt to move the end
     // effector by the equivalent amount
->>>>>>> e095be9c
 
     auto enable_base_rotations = false;
 
