--- conflicted
+++ resolved
@@ -205,10 +205,8 @@
 
     // the demonstration (the pose of the robot) is stored in the frame of the
     // object -> transform the demonstration into the global frame
-<<<<<<< HEAD
-=======
+
     planner->graph.clearExperienceGraph();  
->>>>>>> d2dc7111
 
     for (auto& demo : planner->demos) {
         auto transformed_demo = demo;
